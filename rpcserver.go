--- conflicted
+++ resolved
@@ -29,127 +29,11 @@
 	"strings"
 	"time"
 
-<<<<<<< HEAD
-	"github.com/btcsuite/websocket"
-
-	"github.com/decred/bitset"
-
-	"github.com/decred/dcrd/blockchain/stake"
-	"github.com/decred/dcrd/chaincfg"
-	"github.com/decred/dcrd/chaincfg/chainec"
-	"github.com/decred/dcrd/chaincfg/chainhash"
-	"github.com/decred/dcrd/dcrjson"
-	"github.com/decred/dcrd/txscript"
-	"github.com/decred/dcrd/wire"
-
-	"github.com/decred/dcrrpcclient"
-
 	"github.com/decred/dcrutil"
-
-	"github.com/decred/dcrwallet/chain"
-	"github.com/decred/dcrwallet/waddrmgr"
+	"github.com/decred/dcrwallet/rpc/legacyrpc"
+	"github.com/decred/dcrwallet/rpc/rpcserver"
 	"github.com/decred/dcrwallet/wallet"
-	"github.com/decred/dcrwallet/wstakemgr"
-	"github.com/decred/dcrwallet/wtxmgr"
-)
-
-// Error types to simplify the reporting of specific categories of
-// errors, and their *dcrjson.RPCError creation.
-type (
-	// DeserializationError describes a failed deserializaion due to bad
-	// user input.  It cooresponds to dcrjson.ErrRPCDeserialization.
-	DeserializationError struct {
-		error
-	}
-
-	// InvalidParameterError describes an invalid parameter passed by
-	// the user.  It cooresponds to dcrjson.ErrRPCInvalidParameter.
-	InvalidParameterError struct {
-		error
-	}
-
-	// ParseError describes a failed parse due to bad user input.  It
-	// cooresponds to dcrjson.ErrRPCParse.
-	ParseError struct {
-		error
-	}
-)
-
-// Errors variables that are defined once here to avoid duplication below.
-var (
-	ErrNeedPositiveAmount = InvalidParameterError{
-		errors.New("amount must be positive"),
-	}
-
-	ErrNeedPositiveSpendLimit = InvalidParameterError{
-		errors.New("spend limit must be positive"),
-	}
-
-	ErrNeedPositiveMinconf = InvalidParameterError{
-		errors.New("minconf must be positive"),
-	}
-
-	ErrAddressNotInWallet = dcrjson.RPCError{
-		Code:    dcrjson.ErrRPCWallet,
-		Message: "address not found in wallet",
-	}
-
-	ErrAccountNameNotFound = dcrjson.RPCError{
-		Code:    dcrjson.ErrRPCWalletInvalidAccountName,
-		Message: "account name not found",
-	}
-
-	ErrUnloadedWallet = dcrjson.RPCError{
-		Code:    dcrjson.ErrRPCWallet,
-		Message: "Request requires a wallet but wallet has not loaded yet",
-	}
-
-	ErrWalletUnlockNeeded = dcrjson.RPCError{
-		Code:    dcrjson.ErrRPCWalletUnlockNeeded,
-		Message: "Enter the wallet passphrase with walletpassphrase first",
-	}
-
-	ErrNotImportedAccount = dcrjson.RPCError{
-		Code:    dcrjson.ErrRPCWallet,
-		Message: "imported addresses must belong to the imported account",
-	}
-
-	ErrNoTransactionInfo = dcrjson.RPCError{
-		Code:    dcrjson.ErrRPCNoTxInfo,
-		Message: "No information for transaction",
-	}
-
-	ErrReservedAccountName = dcrjson.RPCError{
-		Code:    dcrjson.ErrRPCInvalidParameter,
-		Message: "Account name is reserved by RPC server",
-	}
-
-	ErrMainNetSafety = dcrjson.RPCError{
-		Code:    dcrjson.ErrRPCWallet,
-		Message: "RPC function disabled on MainNet wallets for security purposes",
-	}
-)
-
-// TODO(jrick): There are several error paths which 'replace' various errors
-// with a more appropiate error from the dcrjson package.  Create a map of
-// these replacements so they can be handled once after an RPC handler has
-// returned and before the error is marshaled.
-
-// confirmed checks whether a transaction at height txHeight has met minconf
-// confirmations for a blockchain at height curHeight.
-func confirmed(minconf, txHeight, curHeight int32) bool {
-	return confirms(txHeight, curHeight) >= minconf
-}
-
-// confirms returns the number of confirmations for a transaction in a block at
-// height txHeight (or -1 for an unconfirmed tx) given the chain height
-// curHeight.
-func confirms(txHeight, curHeight int32) int32 {
-=======
-	"github.com/btcsuite/btcutil"
-	"github.com/btcsuite/btcwallet/rpc/legacyrpc"
-	"github.com/btcsuite/btcwallet/rpc/rpcserver"
-	"github.com/btcsuite/btcwallet/wallet"
+
 	"google.golang.org/grpc"
 	"google.golang.org/grpc/credentials"
 )
@@ -167,7 +51,6 @@
 	// cert is missing, the read error will occur in LoadX509KeyPair.
 	_, e := os.Stat(cfg.RPCKey)
 	keyExists := !os.IsNotExist(e)
->>>>>>> 620a3c64
 	switch {
 	case cfg.OneTimeTLSKey && keyExists:
 		err := fmt.Errorf("one time TLS keys are enabled, but TLS key "+
@@ -178,81 +61,7 @@
 	case !keyExists:
 		return generateRPCKeyPair(true)
 	default:
-<<<<<<< HEAD
-		return curHeight - txHeight + 1
-	}
-}
-
-type websocketClient struct {
-	conn          *websocket.Conn
-	authenticated bool
-	remoteAddr    string
-	allRequests   chan []byte
-	responses     chan []byte
-	quit          chan struct{} // closed on disconnect
-	wg            sync.WaitGroup
-}
-
-func newWebsocketClient(c *websocket.Conn, authenticated bool,
-	remoteAddr string) *websocketClient {
-	return &websocketClient{
-		conn:          c,
-		authenticated: authenticated,
-		remoteAddr:    remoteAddr,
-		allRequests:   make(chan []byte),
-		responses:     make(chan []byte),
-		quit:          make(chan struct{}),
-	}
-}
-
-func (c *websocketClient) send(b []byte) error {
-	select {
-	case c.responses <- b:
-		return nil
-	case <-c.quit:
-		return errors.New("websocket client disconnected")
-	}
-}
-
-// parseListeners splits the list of listen addresses passed in addrs into
-// IPv4 and IPv6 slices and returns them.  This allows easy creation of the
-// listeners on the correct interface "tcp4" and "tcp6".  It also properly
-// detects addresses which apply to "all interfaces" and adds the address to
-// both slices.
-func parseListeners(addrs []string) ([]string, []string, error) {
-	ipv4ListenAddrs := make([]string, 0, len(addrs)*2)
-	ipv6ListenAddrs := make([]string, 0, len(addrs)*2)
-	for _, addr := range addrs {
-		host, _, err := net.SplitHostPort(addr)
-		if err != nil {
-			// Shouldn't happen due to already being normalized.
-			return nil, nil, err
-		}
-
-		// Empty host or host of * on plan9 is both IPv4 and IPv6.
-		if host == "" || (host == "*" && runtime.GOOS == "plan9") {
-			ipv4ListenAddrs = append(ipv4ListenAddrs, addr)
-			ipv6ListenAddrs = append(ipv6ListenAddrs, addr)
-			continue
-		}
-
-		// Parse the IP.
-		ip := net.ParseIP(host)
-		if ip == nil {
-			return nil, nil, fmt.Errorf("'%s' is not a valid IP "+
-				"address", host)
-		}
-
-		// To4 returns nil when the IP is not an IPv4 address, so use
-		// this determine the address type.
-		if ip.To4() == nil {
-			ipv6ListenAddrs = append(ipv6ListenAddrs, addr)
-		} else {
-			ipv4ListenAddrs = append(ipv4ListenAddrs, addr)
-		}
-=======
 		return tls.LoadX509KeyPair(cfg.RPCCert, cfg.RPCKey)
->>>>>>> 620a3c64
 	}
 }
 
@@ -304,111 +113,6 @@
 	}
 
 	log.Info("Done generating TLS certificates")
-<<<<<<< HEAD
-	return nil
-}
-
-// rpcServer holds the items the RPC server may need to access (auth,
-// config, shutdown, etc.)
-type rpcServer struct {
-	wallet        *wallet.Wallet
-	chainSvr      *chain.Client
-	createOK      bool
-	handlerLookup func(string) (requestHandler, bool)
-	handlerMu     sync.Mutex
-
-	listeners []net.Listener
-	authsha   [sha256.Size]byte
-	upgrader  websocket.Upgrader
-
-	maxPostClients      int64 // Max concurrent HTTP POST clients.
-	maxWebsocketClients int64 // Max concurrent websocket clients.
-
-	// Channels to register or unregister a websocket client for
-	// websocket notifications.
-	registerWSC   chan *websocketClient
-	unregisterWSC chan *websocketClient
-
-	// Channels read from other components from which notifications are
-	// created.
-	connectedBlocks    <-chan wtxmgr.BlockMeta
-	disconnectedBlocks <-chan wtxmgr.BlockMeta
-	ticketsPurchased   <-chan wstakemgr.StakeNotification
-	votesCreated       <-chan wstakemgr.StakeNotification
-	revocationsCreated <-chan wstakemgr.StakeNotification
-	relevantTxs        <-chan chain.RelevantTx
-	managerLocked      <-chan bool
-	confirmedBalance   <-chan dcrutil.Amount
-	unconfirmedBalance <-chan dcrutil.Amount
-
-	//chainServerConnected  <-chan bool
-	registerWalletNtfns chan struct{}
-
-	// enqueueNotification and dequeueNotification handle both sides of an
-	// infinitly growing queue for websocket client notifications.
-	enqueueNotification chan wsClientNotification
-	dequeueNotification chan wsClientNotification
-
-	// notificationHandlerQuit is closed when the notification handler
-	// goroutine shuts down.  After this is closed, no more notifications
-	// will be sent to any websocket client response channel.
-	notificationHandlerQuit chan struct{}
-
-	wg      sync.WaitGroup
-	quit    chan struct{}
-	quitMtx sync.Mutex
-}
-
-// newRPCServer creates a new server for serving RPC client connections, both
-// HTTP POST and websocket.
-func newRPCServer(listenAddrs []string, maxPost,
-	maxWebsockets int64) (*rpcServer, error) {
-	login := cfg.Username + ":" + cfg.Password
-	auth := "Basic " + base64.StdEncoding.EncodeToString([]byte(login))
-	s := rpcServer{
-		handlerLookup:       unloadedWalletHandlerFunc,
-		authsha:             sha256.Sum256([]byte(auth)),
-		maxPostClients:      maxPost,
-		maxWebsocketClients: maxWebsockets,
-		upgrader: websocket.Upgrader{
-			// Allow all origins.
-			CheckOrigin: func(r *http.Request) bool { return true },
-		},
-		registerWSC:             make(chan *websocketClient),
-		unregisterWSC:           make(chan *websocketClient),
-		registerWalletNtfns:     make(chan struct{}),
-		enqueueNotification:     make(chan wsClientNotification),
-		dequeueNotification:     make(chan wsClientNotification),
-		notificationHandlerQuit: make(chan struct{}),
-		quit: make(chan struct{}),
-	}
-
-	// Setup TLS if not disabled.
-	listenFunc := net.Listen
-	if !cfg.DisableServerTLS {
-		// Check for existence of cert file and key file
-		if !fileExists(cfg.RPCKey) && !fileExists(cfg.RPCCert) {
-			// if both files do not exist, we generate them.
-			err := genCertPair(cfg.RPCCert, cfg.RPCKey)
-			if err != nil {
-				return nil, err
-			}
-		}
-		keypair, err := tls.LoadX509KeyPair(cfg.RPCCert, cfg.RPCKey)
-		if err != nil {
-			return nil, err
-		}
-
-		tlsConfig := tls.Config{
-			Certificates: []tls.Certificate{keypair},
-			MinVersion:   tls.VersionTLS12,
-		}
-
-		// Change the standard net.Listen function to the tls one.
-		listenFunc = func(net string, laddr string) (net.Listener, error) {
-			return tls.Listen(net, laddr, &tlsConfig)
-		}
-=======
 	return keyPair, nil
 }
 
@@ -422,7 +126,6 @@
 	)
 	if cfg.DisableServerTLS {
 		log.Info("Server TLS is disabled.  Only legacy RPC may be used")
->>>>>>> 620a3c64
 	} else {
 		keyPair, err = openRPCKeyPair()
 		if err != nil {
@@ -435,216 +138,6 @@
 			MinVersion:   tls.VersionTLS12,
 			NextProtos:   []string{"h2"}, // HTTP/2 over TLS
 		}
-<<<<<<< HEAD
-		listeners = append(listeners, listener)
-	}
-	if len(listeners) == 0 {
-		return nil, errors.New("no valid listen address")
-	}
-
-	s.listeners = listeners
-
-	return &s, nil
-}
-
-// jsonAuthFail sends a message back to the client if the http auth is rejected.
-func jsonAuthFail(w http.ResponseWriter) {
-	w.Header().Add("WWW-Authenticate", `Basic realm="dcrwallet RPC"`)
-	http.Error(w, "401 Unauthorized.", http.StatusUnauthorized)
-}
-
-// Start starts a HTTP server to provide standard RPC and extension
-// websocket connections for any number of dcrwallet clients.
-func (s *rpcServer) Start() {
-	s.wg.Add(3)
-	go s.notificationListener()
-	go s.notificationQueue()
-	go s.notificationHandler()
-
-	log.Trace("Starting RPC server")
-
-	serveMux := http.NewServeMux()
-	const rpcAuthTimeoutSeconds = 10
-
-	httpServer := &http.Server{
-		Handler: serveMux,
-
-		// Timeout connections which don't complete the initial
-		// handshake within the allowed timeframe.
-		ReadTimeout: time.Second * rpcAuthTimeoutSeconds,
-	}
-
-	serveMux.Handle("/", throttledFn(s.maxPostClients,
-		func(w http.ResponseWriter, r *http.Request) {
-			w.Header().Set("Connection", "close")
-			w.Header().Set("Content-Type", "application/json")
-			r.Close = true
-
-			if err := s.checkAuthHeader(r); err != nil {
-				log.Warnf("Unauthorized client connection attempt")
-				jsonAuthFail(w)
-				return
-			}
-			s.wg.Add(1)
-			s.PostClientRPC(w, r)
-			s.wg.Done()
-		}))
-
-	serveMux.Handle("/ws", throttledFn(s.maxWebsocketClients,
-		func(w http.ResponseWriter, r *http.Request) {
-			authenticated := false
-			switch s.checkAuthHeader(r) {
-			case nil:
-				authenticated = true
-			case ErrNoAuth:
-				// nothing
-			default:
-				// If auth was supplied but incorrect, rather than simply
-				// being missing, immediately terminate the connection.
-				log.Warnf("Disconnecting improperly authorized " +
-					"websocket client")
-				jsonAuthFail(w)
-				return
-			}
-
-			conn, err := s.upgrader.Upgrade(w, r, nil)
-			if err != nil {
-				log.Warnf("Cannot websocket upgrade client %s: %v",
-					r.RemoteAddr, err)
-				return
-			}
-			wsc := newWebsocketClient(conn, authenticated, r.RemoteAddr)
-			s.WebsocketClientRPC(wsc)
-		}))
-
-	for _, listener := range s.listeners {
-		s.wg.Add(1)
-		go func(listener net.Listener) {
-			log.Infof("RPCS: RPC server listening on %s", listener.Addr())
-			_ = httpServer.Serve(listener)
-			log.Tracef("RPCS: RPC listener done for %s", listener.Addr())
-			s.wg.Done()
-		}(listener)
-	}
-}
-
-// Stop gracefully shuts down the rpc server by stopping and disconnecting all
-// clients, disconnecting the chain server connection, and closing the wallet's
-// account files.
-func (s *rpcServer) Stop() {
-	s.quitMtx.Lock()
-	defer s.quitMtx.Unlock()
-
-	select {
-	case <-s.quit:
-		return
-	default:
-	}
-
-	log.Warn("Server shutting down")
-	s.wallet.CloseDatabases()
-
-	// Stop the connected wallet and chain server, if any.
-	s.handlerMu.Lock()
-	if s.wallet != nil {
-		s.wallet.Stop()
-	}
-	if s.chainSvr != nil {
-		s.chainSvr.Stop()
-	}
-	s.handlerMu.Unlock()
-
-	// Stop all the listeners.
-	for _, listener := range s.listeners {
-		err := listener.Close()
-		if err != nil {
-			log.Errorf("Cannot close listener %s: %v",
-				listener.Addr(), err)
-		}
-	}
-
-	// Signal the remaining goroutines to stop.
-	close(s.quit)
-}
-
-func (s *rpcServer) WaitForShutdown() {
-	// First wait for the wallet and chain server to stop, if they
-	// were ever set.
-	s.handlerMu.Lock()
-	if s.wallet != nil {
-		s.wallet.WaitForShutdown()
-	}
-	if s.chainSvr != nil {
-		s.chainSvr.WaitForShutdown()
-	}
-	s.handlerMu.Unlock()
-
-	s.wg.Wait()
-}
-
-// SetWallet sets the wallet dependency component needed to run a fully
-// functional Decred wallet RPC server.  If wallet is nil, this informs the
-// server that the createencryptedwallet RPC method is valid and must be called
-// by a client before any other wallet methods are allowed.
-func (s *rpcServer) SetWallet(wallet *wallet.Wallet) {
-	defer s.handlerMu.Unlock()
-	s.handlerMu.Lock()
-
-	if wallet == nil {
-		s.handlerLookup = missingWalletHandlerFunc
-		s.createOK = true
-		return
-	}
-
-	s.wallet = wallet
-	s.registerWalletNtfns <- struct{}{}
-
-	if s.chainSvr != nil {
-		// With both the wallet and chain server set, all handlers are
-		// ok to run.
-		s.handlerLookup = lookupAnyHandler
-	}
-}
-
-// SetChainServer sets the chain server client component needed to run a fully
-// functional decred wallet RPC server.  This should be set even before the
-// client is connected, as any request handlers should return the error for
-// a never connected client, rather than panicking (or never being looked up)
-// if the client was never conneceted and added.
-func (s *rpcServer) SetChainServer(chainSvr *chain.Client) {
-	defer s.handlerMu.Unlock()
-	s.handlerMu.Lock()
-
-	s.chainSvr = chainSvr
-
-	if s.wallet != nil {
-		// With both the chain server and wallet set, all handlers are
-		// ok to run.
-		s.handlerLookup = lookupAnyHandler
-	}
-}
-
-// HandlerClosure creates a closure function for handling requests of the given
-// method.  This may be a request that is handled directly by dcrwallet, or
-// a chain server request that is handled by passing the request down to dcrd.
-//
-// NOTE: These handlers do not handle special cases, such as the authenticate
-// method.  Each of these must be checked beforehand (the method is already
-// known) and handled accordingly.
-func (s *rpcServer) HandlerClosure(method string) requestHandlerClosure {
-	defer s.handlerMu.Unlock()
-	s.handlerMu.Lock()
-
-	// With the lock held, make copies of these pointers for the closure.
-	wallet := s.wallet
-	chainSvr := s.chainSvr
-
-	if handler, ok := s.handlerLookup(method); ok {
-		return func(req *dcrjson.Request) (interface{}, *dcrjson.RPCError) {
-			cmd, err := dcrjson.UnmarshalCmd(req)
-			if err != nil {
-				return nil, dcrjson.ErrRPCInvalidRequest
-=======
 		legacyListen = func(net string, laddr string) (net.Listener, error) {
 			return tls.Listen(net, laddr, tlsConfig)
 		}
@@ -654,7 +147,6 @@
 			if len(listeners) == 0 {
 				err := errors.New("failed to create listeners for RPC server")
 				return nil, nil, err
->>>>>>> 620a3c64
 			}
 			creds := credentials.NewServerTLSFromCert(&keyPair)
 			server = grpc.NewServer(grpc.Creds(creds))
@@ -673,14 +165,6 @@
 		}
 	}
 
-<<<<<<< HEAD
-	return func(req *dcrjson.Request) (interface{}, *dcrjson.RPCError) {
-		if chainSvr == nil {
-			return nil, &dcrjson.RPCError{
-				Code:    -1,
-				Message: "Chain server is disconnected",
-			}
-=======
 	if cfg.Username == "" || cfg.Password == "" {
 		log.Info("Legacy RPC server disabled (requires username and password)")
 	} else if len(cfg.LegacyRPCListeners) != 0 {
@@ -688,108 +172,26 @@
 		if len(listeners) == 0 {
 			err := errors.New("failed to create listeners for legacy RPC server")
 			return nil, nil, err
->>>>>>> 620a3c64
 		}
 		opts := legacyrpc.Options{
 			Username:            cfg.Username,
 			Password:            cfg.Password,
 			MaxPOSTClients:      cfg.LegacyRPCMaxClients,
 			MaxWebsocketClients: cfg.LegacyRPCMaxWebsockets,
+			UnsafeMainNet:       cfg.UnsafeMainNet,
 		}
 		legacyServer = legacyrpc.NewServer(&opts, walletLoader, listeners)
 	}
 
-<<<<<<< HEAD
-	authsha := sha256.Sum256([]byte(authhdr[0]))
-	cmp := subtle.ConstantTimeCompare(authsha[:], s.authsha[:])
-	if cmp != 1 {
-		return errors.New("bad auth")
-	}
-	return nil
-}
-
-// throttledFn wraps an http.HandlerFunc with throttling of concurrent active
-// clients by responding with an HTTP 429 when the threshold is crossed.
-func throttledFn(threshold int64, f http.HandlerFunc) http.Handler {
-	return throttled(threshold, f)
-}
-
-// throttled wraps an http.Handler with throttling of concurrent active
-// clients by responding with an HTTP 429 when the threshold is crossed.
-func throttled(threshold int64, h http.Handler) http.Handler {
-	var active int64
-
-	return http.HandlerFunc(func(w http.ResponseWriter, r *http.Request) {
-		current := atomic.AddInt64(&active, 1)
-		defer atomic.AddInt64(&active, -1)
-
-		if current-1 >= threshold {
-			log.Warnf("Reached threshold of %d concurrent active clients",
-				threshold)
-			http.Error(w, "429 Too Many Requests", 429)
-			return
-		}
-
-		h.ServeHTTP(w, r)
-	})
-}
-
-// sanitizeRequest returns a sanitized string for the request which may be
-// safely logged.  It is intended to strip private keys, passphrases, and any
-// other secrets from request parameters before they may be saved to a log file.
-func sanitizeRequest(r *dcrjson.Request) string {
-	// These are considered unsafe to log, so sanitize parameters.
-	switch r.Method {
-	case "encryptwallet", "importprivkey", "importwallet",
-		"signrawtransaction", "walletpassphrase",
-		"walletpassphrasechange":
-
-		return fmt.Sprintf(
-			`{"id":%v,"method":"%s","params":SANITIZED %d parameters}`,
-			r.ID, r.Method, len(r.Params))
-=======
 	// Error when neither the GRPC nor legacy RPC servers can be started.
 	if server == nil && legacyServer == nil {
 		return nil, nil, errors.New("no suitable RPC services can be started")
->>>>>>> 620a3c64
 	}
 
 	return server, legacyServer, nil
 }
 
-<<<<<<< HEAD
-// idPointer returns a pointer to the passed ID, or nil if the interface is nil.
-// Interface pointers are usually a red flag of doing something incorrectly,
-// but this is only implemented here to work around an oddity with dcrjson,
-// which uses empty interface pointers for response IDs.
-func idPointer(id interface{}) (p *interface{}) {
-	if id != nil {
-		p = &id
-	}
-	return
-}
-
-// invalidAuth checks whether a websocket request is a valid (parsable)
-// authenticate request and checks the supplied username and passphrase
-// against the server auth.
-func (s *rpcServer) invalidAuth(req *dcrjson.Request) bool {
-	cmd, err := dcrjson.UnmarshalCmd(req)
-	if err != nil {
-		return false
-	}
-	authCmd, ok := cmd.(*dcrjson.AuthenticateCmd)
-	if !ok {
-		return false
-	}
-	// Check credentials.
-	login := authCmd.Username + ":" + authCmd.Passphrase
-	auth := "Basic " + base64.StdEncoding.EncodeToString([]byte(login))
-	authSha := sha256.Sum256([]byte(auth))
-	return subtle.ConstantTimeCompare(authSha[:], s.authsha[:]) != 1
-}
-=======
 type listenFunc func(net string, laddr string) (net.Listener, error)
->>>>>>> 620a3c64
 
 // makeListeners splits the normalized listen addresses into IPv4 and IPv6
 // addresses and creates new net.Listeners for each with the passed listen func.
@@ -805,105 +207,6 @@
 				"listener address", addr)
 			continue
 		}
-<<<<<<< HEAD
-		wsc.allRequests <- request
-	}
-}
-
-func (s *rpcServer) WebsocketClientRespond(wsc *websocketClient) {
-	// A for-select with a read of the quit channel is used instead of a
-	// for-range to provide clean shutdown.  This is necessary due to
-	// WebsocketClientRead (which sends to the allRequests chan) not closing
-	// allRequests during shutdown if the remote websocket client is still
-	// connected.
-out:
-	for {
-		select {
-		case reqBytes, ok := <-wsc.allRequests:
-			if !ok {
-				// client disconnected
-				break out
-			}
-
-			var req dcrjson.Request
-			err := json.Unmarshal(reqBytes, &req)
-			if err != nil {
-				if !wsc.authenticated {
-					// Disconnect immediately.
-					break out
-				}
-				resp := makeResponse(req.ID, nil,
-					dcrjson.ErrRPCInvalidRequest)
-				mresp, err := json.Marshal(resp)
-				// We expect the marshal to succeed.  If it
-				// doesn't, it indicates some non-marshalable
-				// type in the response.
-				if err != nil {
-					panic(err)
-				}
-				err = wsc.send(mresp)
-				if err != nil {
-					break out
-				}
-				continue
-			}
-
-			if req.Method == "authenticate" {
-				if wsc.authenticated || s.invalidAuth(&req) {
-					// Disconnect immediately.
-					break out
-				}
-				wsc.authenticated = true
-				resp := makeResponse(req.ID, nil, nil)
-				// Expected to never fail.
-				mresp, err := json.Marshal(resp)
-				if err != nil {
-					panic(err)
-				}
-				err = wsc.send(mresp)
-				if err != nil {
-					break out
-				}
-				continue
-			}
-
-			if !wsc.authenticated {
-				// Disconnect immediately.
-				break out
-			}
-
-			switch req.Method {
-			case "stop":
-				s.Stop()
-				resp := makeResponse(req.ID,
-					"dcrwallet stopping.", nil)
-				mresp, err := json.Marshal(resp)
-				// Expected to never fail.
-				if err != nil {
-					panic(err)
-				}
-				err = wsc.send(mresp)
-				if err != nil {
-					break out
-				}
-
-			default:
-				req := req // Copy for the closure
-				f := s.HandlerClosure(req.Method)
-				wsc.wg.Add(1)
-				go func() {
-					resp, jsonErr := f(&req)
-					mresp, err := dcrjson.MarshalResponse(req.ID, resp, jsonErr)
-					if err != nil {
-						log.Errorf("Unable to marshal response: %v", err)
-					} else {
-						_ = wsc.send(mresp)
-					}
-					wsc.wg.Done()
-				}()
-			}
-=======
->>>>>>> 620a3c64
 
 		// Empty host or host of * on plan9 is both IPv4 and IPv6.
 		if host == "" || (host == "*" && runtime.GOOS == "plan9") {
@@ -932,22 +235,9 @@
 			ipv4Addrs = append(ipv4Addrs, addr)
 		}
 	}
-<<<<<<< HEAD
-
-	// First check whether wallet has a handler for this request's method.
-	// If unfound, the request is sent to the chain server for further
-	// processing.  While checking the methods, disallow authenticate
-	// requests, as they are invalid for HTTP POST clients.
-	var req dcrjson.Request
-	err = json.Unmarshal(rpcRequest, &req)
-	if err != nil {
-		resp, err := dcrjson.MarshalResponse(req.ID, nil,
-			dcrjson.ErrRPCInvalidRequest)
-=======
 	listeners := make([]net.Listener, 0, len(ipv6Addrs)+len(ipv4Addrs))
 	for _, addr := range ipv4Addrs {
 		listener, err := listen("tcp4", addr)
->>>>>>> 620a3c64
 		if err != nil {
 			log.Warnf("Can't listen on %s: %v", addr, err)
 			continue
@@ -960,101 +250,9 @@
 			log.Warnf("Can't listen on %s: %v", addr, err)
 			continue
 		}
-<<<<<<< HEAD
-		return
-	}
-
-	// Create the response and error from the request.  Two special cases
-	// are handled for the authenticate and stop request methods.
-	var res interface{}
-	var jsonErr *dcrjson.RPCError
-	switch req.Method {
-	case "authenticate":
-		// Drop it.
-		return
-	case "stop":
-		s.Stop()
-		res = "dcrwallet stopping"
-	default:
-		res, jsonErr = s.HandlerClosure(req.Method)(&req)
-	}
-
-	// Marshal and send.
-	mresp, err := dcrjson.MarshalResponse(req.ID, res, jsonErr)
-	if err != nil {
-		log.Errorf("Unable to marshal response: %v", err)
-		http.Error(w, "500 Internal Server Error", http.StatusInternalServerError)
-		return
-	}
-	_, err = w.Write(mresp)
-	if err != nil {
-		log.Warnf("Unable to respond to client: %v", err)
-	}
-}
-
-// Notification messages for websocket clients.
-type (
-	wsClientNotification interface {
-		// This returns a slice only because some of these types result
-		// in multpile client notifications.
-		notificationCmds(w *wallet.Wallet) []interface{}
-	}
-
-	blockConnected    wtxmgr.BlockMeta
-	blockDisconnected wtxmgr.BlockMeta
-
-	// Stake notifications.
-	ticketPurchased   wstakemgr.StakeNotification
-	voteCreated       wstakemgr.StakeNotification
-	revocationCreated wstakemgr.StakeNotification
-
-	relevantTx chain.RelevantTx
-
-	managerLocked bool
-
-	confirmedBalance   dcrutil.Amount
-	unconfirmedBalance dcrutil.Amount
-
-	daemonConnected bool
-)
-
-func (b ticketPurchased) notificationCmds(w *wallet.Wallet) []interface{} {
-	n := dcrjson.NewTicketPurchasedNtfn(b.TxHash.String(), b.Amount)
-	return []interface{}{n}
-}
-
-func (b voteCreated) notificationCmds(w *wallet.Wallet) []interface{} {
-	n := dcrjson.NewVoteCreatedNtfn(
-		b.TxHash.String(),
-		b.BlockHash.String(),
-		int32(b.Height),
-		b.SStxIn.String(),
-		b.VoteBits)
-	return []interface{}{n}
-}
-
-func (b revocationCreated) notificationCmds(w *wallet.Wallet) []interface{} {
-	n := dcrjson.NewRevocationCreatedNtfn(
-		b.TxHash.String(),
-		b.SStxIn.String())
-	return []interface{}{n}
-}
-
-func (b blockConnected) notificationCmds(w *wallet.Wallet) []interface{} {
-	n := dcrjson.NewBlockConnectedNtfn(b.Hash.String(), b.Height, b.Time.Unix(),
-		b.VoteBits)
-	return []interface{}{n}
-}
-
-func (b blockDisconnected) notificationCmds(w *wallet.Wallet) []interface{} {
-	n := dcrjson.NewBlockDisconnectedNtfn(b.Hash.String(), b.Height, b.Time.Unix(),
-		b.VoteBits)
-	return []interface{}{n}
-=======
 		listeners = append(listeners, listener)
 	}
 	return listeners
->>>>>>> 620a3c64
 }
 
 // startWalletRPCServices associates each of the (optionally-nil) RPC servers
@@ -1065,3848 +263,7 @@
 	if server != nil {
 		rpcserver.StartWalletService(server, wallet)
 	}
-<<<<<<< HEAD
-	if details == nil {
-		log.Errorf("No details found for client transaction notification")
-		return nil
-	}
-
-	ltr := wallet.ListTransactions(details, w.Manager, syncBlock.Height,
-		activeNet.Params)
-	ntfns := make([]interface{}, len(ltr))
-	for i := range ntfns {
-		ntfns[i] = dcrjson.NewNewTxNtfn(ltr[i].Account, ltr[i])
-	}
-	return ntfns
-}
-
-func (l managerLocked) notificationCmds(w *wallet.Wallet) []interface{} {
-	n := dcrjson.NewWalletLockStateNtfn(bool(l))
-	return []interface{}{n}
-}
-
-func (b confirmedBalance) notificationCmds(w *wallet.Wallet) []interface{} {
-	n := dcrjson.NewAccountBalanceNtfn("",
-		dcrutil.Amount(b).ToCoin(), true)
-	return []interface{}{n}
-}
-
-func (b unconfirmedBalance) notificationCmds(w *wallet.Wallet) []interface{} {
-	n := dcrjson.NewAccountBalanceNtfn("",
-		dcrutil.Amount(b).ToCoin(), false)
-	return []interface{}{n}
-}
-
-func (b daemonConnected) notificationCmds(w *wallet.Wallet) []interface{} {
-	n := dcrjson.NewBtcdConnectedNtfn(bool(b))
-	return []interface{}{n}
-}
-
-func (s *rpcServer) notificationListener() {
-out:
-	for {
-		select {
-		case n := <-s.connectedBlocks:
-			s.enqueueNotification <- blockConnected(n)
-		case n := <-s.disconnectedBlocks:
-			s.enqueueNotification <- blockDisconnected(n)
-		case n := <-s.ticketsPurchased:
-			s.enqueueNotification <- ticketPurchased(n)
-		case n := <-s.votesCreated:
-			s.enqueueNotification <- voteCreated(n)
-		case n := <-s.revocationsCreated:
-			s.enqueueNotification <- revocationCreated(n)
-		case n := <-s.relevantTxs:
-			s.enqueueNotification <- relevantTx(n)
-		case n := <-s.managerLocked:
-			s.enqueueNotification <- managerLocked(n)
-		case n := <-s.confirmedBalance:
-			s.enqueueNotification <- confirmedBalance(n)
-		case n := <-s.unconfirmedBalance:
-			s.enqueueNotification <- unconfirmedBalance(n)
-
-		// Registration of all notifications is done by the handler so
-		// it doesn't require another rpcServer mutex.
-		case <-s.registerWalletNtfns:
-			connectedBlocks, err := s.wallet.ListenConnectedBlocks()
-			if err != nil {
-				log.Errorf("Could not register for new "+
-					"connected block notifications: %v",
-					err)
-				continue
-			}
-			disconnectedBlocks, err := s.wallet.ListenDisconnectedBlocks()
-			if err != nil {
-				log.Errorf("Could not register for new "+
-					"disconnected block notifications: %v",
-					err)
-				continue
-			}
-			ticketsPurchased, err := s.wallet.ListenTicketsPurchased()
-			if err != nil {
-				log.Errorf("Could not register for newly created "+
-					"tickets notifications: %v",
-					err)
-				continue
-			}
-			votesCreated, err := s.wallet.ListenVotesCreated()
-			if err != nil {
-				log.Errorf("Could not register for newly created "+
-					"votes notifications: %v",
-					err)
-				continue
-			}
-			revocationsCreated, err := s.wallet.ListenRevocationsCreated()
-			if err != nil {
-				log.Errorf("Could not register for newly created "+
-					"revocations notifications: %v",
-					err)
-				continue
-			}
-			relevantTxs, err := s.wallet.ListenRelevantTxs()
-			if err != nil {
-				log.Errorf("Could not register for new relevant "+
-					"transaction notifications: %v", err)
-				continue
-			}
-			managerLocked, err := s.wallet.ListenLockStatus()
-			if err != nil {
-				log.Errorf("Could not register for manager "+
-					"lock state changes: %v", err)
-				continue
-			}
-			confirmedBalance, err := s.wallet.ListenConfirmedBalance()
-			if err != nil {
-				log.Errorf("Could not register for confirmed "+
-					"balance changes: %v", err)
-				continue
-			}
-			unconfirmedBalance, err := s.wallet.ListenUnconfirmedBalance()
-			if err != nil {
-				log.Errorf("Could not register for unconfirmed "+
-					"balance changes: %v", err)
-				continue
-			}
-			s.connectedBlocks = connectedBlocks
-			s.disconnectedBlocks = disconnectedBlocks
-			s.ticketsPurchased = ticketsPurchased
-			s.votesCreated = votesCreated
-			s.revocationsCreated = revocationsCreated
-			s.relevantTxs = relevantTxs
-			s.managerLocked = managerLocked
-			s.confirmedBalance = confirmedBalance
-			s.unconfirmedBalance = unconfirmedBalance
-
-		case <-s.quit:
-			break out
-		}
-	}
-	close(s.enqueueNotification)
-	go s.drainNotifications()
-	s.wg.Done()
-}
-
-func (s *rpcServer) drainNotifications() {
-	for {
-		select {
-		case <-s.connectedBlocks:
-		case <-s.disconnectedBlocks:
-		case <-s.ticketsPurchased:
-		case <-s.votesCreated:
-		case <-s.revocationsCreated:
-		case <-s.relevantTxs:
-		case <-s.managerLocked:
-		case <-s.confirmedBalance:
-		case <-s.unconfirmedBalance:
-		case <-s.registerWalletNtfns:
-		}
-	}
-}
-
-// notificationQueue manages an infinitly-growing queue of notifications that
-// wallet websocket clients may be interested in.  It quits when the
-// enqueueNotification channel is closed, dropping any still pending
-// notifications.
-func (s *rpcServer) notificationQueue() {
-	var q []wsClientNotification
-	var dequeue chan<- wsClientNotification
-	skipQueue := s.dequeueNotification
-	var next wsClientNotification
-out:
-	for {
-		select {
-		case n, ok := <-s.enqueueNotification:
-			if !ok {
-				// Sender closed input channel.
-				break out
-			}
-
-			// Either send to out immediately if skipQueue is
-			// non-nil (queue is empty) and reader is ready,
-			// or append to the queue and send later.
-			select {
-			case skipQueue <- n:
-			default:
-				q = append(q, n)
-				dequeue = s.dequeueNotification
-				skipQueue = nil
-				next = q[0]
-			}
-
-		case dequeue <- next:
-			q[0] = nil // avoid leak
-			q = q[1:]
-			if len(q) == 0 {
-				dequeue = nil
-				skipQueue = s.dequeueNotification
-			} else {
-				next = q[0]
-			}
-		}
-	}
-	close(s.dequeueNotification)
-	s.wg.Done()
-}
-
-func (s *rpcServer) notificationHandler() {
-	clients := make(map[chan struct{}]*websocketClient)
-out:
-	for {
-		select {
-		case c := <-s.registerWSC:
-			clients[c.quit] = c
-
-		case c := <-s.unregisterWSC:
-			delete(clients, c.quit)
-
-		case nmsg, ok := <-s.dequeueNotification:
-			// No more notifications.
-			if !ok {
-				break out
-			}
-
-			// Ignore if there are no clients to receive the
-			// notification.
-			if len(clients) == 0 {
-				continue
-			}
-
-			ns := nmsg.notificationCmds(s.wallet)
-			for _, n := range ns {
-				mn, err := dcrjson.MarshalCmd(nil, n)
-				// All notifications are expected to be
-				// marshalable.
-				if err != nil {
-					panic(err)
-				}
-				for _, c := range clients {
-					if err := c.send(mn); err != nil {
-						delete(clients, c.quit)
-					}
-				}
-			}
-
-		case <-s.quit:
-			break out
-		}
-	}
-	close(s.notificationHandlerQuit)
-	s.wg.Done()
-}
-
-// requestHandler is a handler function to handle an unmarshaled and parsed
-// request into a marshalable response.  If the error is a *dcrjson.RPCError
-// or any of the above special error classes, the server will respond with
-// the JSON-RPC appropiate error code.  All other errors use the wallet
-// catch-all error code, dcrjson.ErrRPCWallet.
-type requestHandler func(*wallet.Wallet, *chain.Client,
-	interface{}) (interface{}, error)
-
-var rpcHandlers = map[string]struct {
-	handler requestHandler
-
-	// Function variables cannot be compared against anything but nil, so
-	// use a boolean to record whether help generation is necessary.  This
-	// is used by the tests to ensure that help can be generated for every
-	// implemented method.
-	//
-	// A single map and this bool is here is used rather than several maps
-	// for the unimplemented handlers so every method has exactly one
-	// handler function.
-	noHelp bool
-}{
-	// Reference implementation wallet methods (implemented)
-	"addmultisigaddress":     {handler: AddMultiSigAddress},
-	"createmultisig":         {handler: CreateMultiSig},
-	"dumpprivkey":            {handler: DumpPrivKey},
-	"getaccount":             {handler: GetAccount},
-	"getaccountaddress":      {handler: GetAccountAddress},
-	"getaddressesbyaccount":  {handler: GetAddressesByAccount},
-	"getbalance":             {handler: GetBalance},
-	"getbestblockhash":       {handler: GetBestBlockHash},
-	"getblockcount":          {handler: GetBlockCount},
-	"getinfo":                {handler: GetInfo},
-	"getmasterpubkey":        {handler: GetMasterPubkey},
-	"getmultisigoutinfo":     {handler: GetMultisigOutInfo},
-	"getnewaddress":          {handler: GetNewAddress},
-	"getrawchangeaddress":    {handler: GetRawChangeAddress},
-	"getreceivedbyaccount":   {handler: GetReceivedByAccount},
-	"getreceivedbyaddress":   {handler: GetReceivedByAddress},
-	"getseed":                {handler: GetSeed},
-	"getstakeinfo":           {handler: GetStakeInfo},
-	"getticketmaxprice":      {handler: GetTicketMaxPrice},
-	"gettickets":             {handler: GetTickets},
-	"getticketvotebits":      {handler: GetTicketVoteBits},
-	"gettransaction":         {handler: GetTransaction},
-	"getwalletfee":           {handler: GetWalletFee},
-	"help":                   {handler: Help},
-	"importprivkey":          {handler: ImportPrivKey},
-	"importscript":           {handler: ImportScript},
-	"keypoolrefill":          {handler: KeypoolRefill},
-	"listaccounts":           {handler: ListAccounts},
-	"listlockunspent":        {handler: ListLockUnspent},
-	"listreceivedbyaccount":  {handler: ListReceivedByAccount},
-	"listreceivedbyaddress":  {handler: ListReceivedByAddress},
-	"listsinceblock":         {handler: ListSinceBlock},
-	"listscripts":            {handler: ListScripts},
-	"listtransactions":       {handler: ListTransactions},
-	"listunspent":            {handler: ListUnspent},
-	"lockunspent":            {handler: LockUnspent},
-	"purchaseticket":         {handler: PurchaseTicket},
-	"sendfrom":               {handler: SendFrom},
-	"sendmany":               {handler: SendMany},
-	"sendtoaddress":          {handler: SendToAddress},
-	"sendtomultisig":         {handler: SendToMultiSig},
-	"sendtosstx":             {handler: SendToSStx},
-	"sendtossgen":            {handler: SendToSSGen},
-	"sendtossrtx":            {handler: SendToSSRtx},
-	"setgenerate":            {handler: SetGenerate},
-	"setticketmaxprice":      {handler: SetTicketMaxPrice},
-	"setticketvotebits":      {handler: SetTicketVoteBits},
-	"settxfee":               {handler: SetTxFee},
-	"signmessage":            {handler: SignMessage},
-	"signrawtransaction":     {handler: SignRawTransaction},
-	"signrawtransactions":    {handler: SignRawTransactions},
-	"redeemmultisigout":      {handler: RedeemMultiSigOut},
-	"redeemmultisigouts":     {handler: RedeemMultiSigOuts},
-	"ticketsforaddress":      {handler: TicketsForAddress},
-	"validateaddress":        {handler: ValidateAddress},
-	"verifymessage":          {handler: VerifyMessage},
-	"walletlock":             {handler: WalletLock},
-	"walletpassphrase":       {handler: WalletPassphrase},
-	"walletpassphrasechange": {handler: WalletPassphraseChange},
-
-	// Reference implementation methods (still unimplemented)
-	"backupwallet":         {handler: Unimplemented, noHelp: true},
-	"dumpwallet":           {handler: Unimplemented, noHelp: true},
-	"getwalletinfo":        {handler: Unimplemented, noHelp: true},
-	"importwallet":         {handler: Unimplemented, noHelp: true},
-	"listaddressgroupings": {handler: Unimplemented, noHelp: true},
-
-	// Reference methods which can't be implemented by dcrwallet due to
-	// design decision differences
-	"encryptwallet": {handler: Unsupported, noHelp: true},
-	"move":          {handler: Unsupported, noHelp: true},
-	"setaccount":    {handler: Unsupported, noHelp: true},
-
-	// Extensions to the reference client JSON-RPC API
-	"createnewaccount": {handler: CreateNewAccount},
-	"getbestblock":     {handler: GetBestBlock},
-
-	// This was an extension but the reference implementation added it as
-	// well, but with a different API (no account parameter).  It's listed
-	// here because it hasn't been update to use the reference
-	// implemenation's API.
-	"getunconfirmedbalance":   {handler: GetUnconfirmedBalance},
-	"listaddresstransactions": {handler: ListAddressTransactions},
-	"listalltransactions":     {handler: ListAllTransactions},
-	"renameaccount":           {handler: RenameAccount},
-	"walletislocked":          {handler: WalletIsLocked},
-}
-
-// Unimplemented handles an unimplemented RPC request with the
-// appropiate error.
-func Unimplemented(*wallet.Wallet, *chain.Client,
-	interface{}) (interface{}, error) {
-	return nil, &dcrjson.RPCError{
-		Code:    dcrjson.ErrRPCUnimplemented,
-		Message: "Method unimplemented",
-	}
-}
-
-// Unsupported handles a standard bitcoind RPC request which is
-// unsupported by dcrwallet due to design differences.
-func Unsupported(*wallet.Wallet, *chain.Client,
-	interface{}) (interface{}, error) {
-	return nil, &dcrjson.RPCError{
-		Code:    -1,
-		Message: "Request unsupported by dcrwallet",
-	}
-}
-
-// UnloadedWallet is the handler func that is run when a wallet has not been
-// loaded yet when trying to execute a wallet RPC.
-func UnloadedWallet(*wallet.Wallet, *chain.Client,
-	interface{}) (interface{}, error) {
-	return nil, &ErrUnloadedWallet
-}
-
-// NoEncryptedWallet is the handler func that is run when no wallet has been
-// created by the user yet.
-// loaded yet when trying to execute a wallet RPC.
-func NoEncryptedWallet(*wallet.Wallet, *chain.Client,
-	interface{}) (interface{}, error) {
-	return nil, &dcrjson.RPCError{
-		Code: dcrjson.ErrRPCWallet,
-		Message: "Request requires a wallet but no wallet has been " +
-			"created -- use createencryptedwallet to recover",
-	}
-}
-
-// TODO(jrick): may be a good idea to add handlers for passthrough to the chain
-// server.  If a handler can not be looked up in one of the above maps, use this
-// passthrough handler instead.  This isn't done at the moment since all
-// requests are executed serialized, and blocking all requests, and even just
-// requests from the same client, on the result of a dcrd RPC can result is too
-// much waiting for the round trip.
-
-// lookupAnyHandler looks up a request handler func for the passed method from
-// the http post and (if the request is from a websocket connection) websocket
-// handler maps.  If a suitable handler could not be found, ok is false.
-func lookupAnyHandler(method string) (f requestHandler, ok bool) {
-	handlerData, ok := rpcHandlers[method]
-	f = handlerData.handler
-	return
-}
-
-// unloadedWalletHandlerFunc looks up whether a request requires a wallet, and
-// if so, returns a specialized handler func to return errors for an unloaded
-// wallet component necessary to complete the request.  If ok is false, the
-// function is invalid and should be passed through instead.
-func unloadedWalletHandlerFunc(method string) (f requestHandler, ok bool) {
-	_, ok = rpcHandlers[method]
-	if ok {
-		f = UnloadedWallet
-	}
-	return
-}
-
-// missingWalletHandlerFunc looks up whether a request requires a wallet, and
-// if so, returns a specialized handler func to return errors for no wallets
-// being created yet with the createencryptedwallet RPC.  If ok is false, the
-// function is invalid and should be passed through instead.
-func missingWalletHandlerFunc(method string) (f requestHandler, ok bool) {
-	_, ok = rpcHandlers[method]
-	if ok {
-		f = NoEncryptedWallet
-	}
-	return
-}
-
-// requestHandlerClosure is a closure over a requestHandler or passthrough
-// request with the RPC server's wallet and chain server variables as part
-// of the closure context.
-type requestHandlerClosure func(*dcrjson.Request) (interface{}, *dcrjson.RPCError)
-
-// makeResponse makes the JSON-RPC response struct for the result and error
-// returned by a requestHandler.  The returned response is not ready for
-// marshaling and sending off to a client, but must be
-func makeResponse(id, result interface{}, err error) dcrjson.Response {
-	idPtr := idPointer(id)
-	if err != nil {
-		return dcrjson.Response{
-			ID:    idPtr,
-			Error: jsonError(err),
-		}
-	}
-	resultBytes, err := json.Marshal(result)
-	if err != nil {
-		return dcrjson.Response{
-			ID: idPtr,
-			Error: &dcrjson.RPCError{
-				Code:    dcrjson.ErrRPCInternal.Code,
-				Message: "Unexpected error marshalling result",
-			},
-		}
-	}
-	return dcrjson.Response{
-		ID:     idPtr,
-		Result: json.RawMessage(resultBytes),
-	}
-}
-
-// jsonError creates a JSON-RPC error from the Go error.
-func jsonError(err error) *dcrjson.RPCError {
-	if err == nil {
-		return nil
-	}
-
-	code := dcrjson.ErrRPCWallet
-	switch e := err.(type) {
-	case dcrjson.RPCError:
-		return &e
-	case *dcrjson.RPCError:
-		return e
-	case DeserializationError:
-		code = dcrjson.ErrRPCDeserialization
-	case InvalidParameterError:
-		code = dcrjson.ErrRPCInvalidParameter
-	case ParseError:
-		code = dcrjson.ErrRPCParse.Code
-	case waddrmgr.ManagerError:
-		switch e.ErrorCode {
-		case waddrmgr.ErrWrongPassphrase:
-			code = dcrjson.ErrRPCWalletPassphraseIncorrect
-		}
-	}
-	return &dcrjson.RPCError{
-		Code:    code,
-		Message: err.Error(),
-	}
-}
-
-// makeMultiSigScript is a helper function to combine common logic for
-// AddMultiSig and CreateMultiSig.
-// all error codes are rpc parse error here to match bitcoind which just throws
-// a runtime exception. *sigh*.
-func makeMultiSigScript(w *wallet.Wallet, keys []string,
-	nRequired int) ([]byte, error) {
-	keysesPrecious := make([]*dcrutil.AddressSecpPubKey, len(keys))
-
-	// The address list will made up either of addreseses (pubkey hash), for
-	// which we need to look up the keys in wallet, straight pubkeys, or a
-	// mixture of the two.
-	for i, a := range keys {
-		// try to parse as pubkey address
-		a, err := decodeAddress(a, activeNet.Params)
-		if err != nil {
-			return nil, err
-		}
-
-		switch addr := a.(type) {
-		case *dcrutil.AddressSecpPubKey:
-			keysesPrecious[i] = addr
-		case *dcrutil.AddressPubKeyHash:
-			ainfo, err := w.Manager.Address(addr)
-			if err != nil {
-				return nil, err
-			}
-
-			apkinfo := ainfo.(waddrmgr.ManagedPubKeyAddress)
-
-			// This will be an addresspubkey
-			a, err := decodeAddress(apkinfo.ExportPubKey(),
-				activeNet.Params)
-			if err != nil {
-				return nil, err
-			}
-
-			apk := a.(*dcrutil.AddressSecpPubKey)
-			keysesPrecious[i] = apk
-		default:
-			return nil, err
-		}
-	}
-
-	return txscript.MultiSigScript(keysesPrecious, nRequired)
-}
-
-// AddMultiSigAddress handles an addmultisigaddress request by adding a
-// multisig address to the given wallet.
-func AddMultiSigAddress(w *wallet.Wallet, chainSvr *chain.Client,
-	icmd interface{}) (interface{}, error) {
-	cmd := icmd.(*dcrjson.AddMultisigAddressCmd)
-
-	// If an account is specified, ensure that is the imported account.
-	if cmd.Account != nil && *cmd.Account != waddrmgr.ImportedAddrAccountName {
-		return nil, &ErrNotImportedAccount
-	}
-
-	txscript, err := makeMultiSigScript(w, cmd.Keys, cmd.NRequired)
-	if err != nil {
-		return nil, ParseError{err}
-	}
-
-	// Insert into the tx store.
-	err = w.TxStore.InsertTxScript(txscript)
-	if err != nil {
-		return nil, err
-	}
-
-	// TODO(oga) blockstamp current block?
-	bs := &waddrmgr.BlockStamp{
-		Hash:   *activeNet.Params.GenesisHash,
-		Height: 0,
-	}
-
-	addr, err := w.Manager.ImportScript(txscript, bs)
-	if err != nil {
-		return nil, err
-	}
-
-	err = chainSvr.NotifyReceived([]dcrutil.Address{addr.Address()})
-	if err != nil {
-		return nil, err
-	}
-
-	return addr.Address().EncodeAddress(), nil
-}
-
-// CreateMultiSig handles an createmultisig request by returning a
-// multisig address for the given inputs.
-func CreateMultiSig(w *wallet.Wallet, chainSvr *chain.Client,
-	icmd interface{}) (interface{}, error) {
-	cmd := icmd.(*dcrjson.CreateMultisigCmd)
-
-	txscript, err := makeMultiSigScript(w, cmd.Keys, cmd.NRequired)
-	if err != nil {
-		return nil, ParseError{err}
-	}
-
-	address, err := dcrutil.NewAddressScriptHash(txscript, activeNet.Params)
-	if err != nil {
-		// above is a valid script, shouldn't happen.
-		return nil, err
-	}
-
-	return dcrjson.CreateMultiSigResult{
-		Address:      address.EncodeAddress(),
-		RedeemScript: hex.EncodeToString(txscript),
-	}, nil
-}
-
-// DumpPrivKey handles a dumpprivkey request with the private key
-// for a single address, or an appropiate error if the wallet
-// is locked.
-func DumpPrivKey(w *wallet.Wallet, chainSvr *chain.Client,
-	icmd interface{}) (interface{}, error) {
-	// This is disabled on a mainnet wallet unless run with the specified
-	// flag.
-	if (activeNet.Params == &chaincfg.MainNetParams) && !cfg.UnsafeMainNet {
-		return nil, ErrMainNetSafety
-	}
-
-	cmd := icmd.(*dcrjson.DumpPrivKeyCmd)
-
-	addr, err := decodeAddress(cmd.Address, activeNet.Params)
-	if err != nil {
-		return nil, err
-	}
-
-	key, err := w.DumpWIFPrivateKey(addr)
-	if waddrmgr.IsError(err, waddrmgr.ErrLocked) {
-		// Address was found, but the private key isn't
-		// accessible.
-		return nil, &ErrWalletUnlockNeeded
-	}
-	return key, err
-}
-
-// DumpWallet handles a dumpwallet request by returning  all private
-// keys in a wallet, or an appropiate error if the wallet is locked.
-// TODO: finish this to match bitcoind by writing the dump to a file.
-func DumpWallet(w *wallet.Wallet, chainSvr *chain.Client,
-	icmd interface{}) (interface{}, error) {
-	keys, err := w.DumpPrivKeys()
-	if waddrmgr.IsError(err, waddrmgr.ErrLocked) {
-		return nil, &ErrWalletUnlockNeeded
-	}
-
-	return keys, err
-}
-
-// GetAddressesByAccount handles a getaddressesbyaccount request by returning
-// all addresses for an account, or an error if the requested account does
-// not exist.
-func GetAddressesByAccount(w *wallet.Wallet, chainSvr *chain.Client,
-	icmd interface{}) (interface{}, error) {
-	cmd := icmd.(*dcrjson.GetAddressesByAccountCmd)
-
-	account, err := w.Manager.LookupAccount(cmd.Account)
-	if err != nil {
-		return nil, err
-	}
-
-	var addrStrs []string
-	err = w.Manager.ForEachAccountAddress(account,
-		func(maddr waddrmgr.ManagedAddress) error {
-			addrStrs = append(addrStrs, maddr.Address().EncodeAddress())
-			return nil
-		})
-	return addrStrs, err
-}
-
-// GetBalance handles a getbalance request by returning the balance for an
-// account (wallet), or an error if the requested account does not
-// exist.
-func GetBalance(w *wallet.Wallet, chainSvr *chain.Client,
-	icmd interface{}) (interface{}, error) {
-	cmd := icmd.(*dcrjson.GetBalanceCmd)
-
-	var balance dcrutil.Amount
-	var err error
-	accountName := "default"
-	if cmd.Account != nil {
-		accountName = *cmd.Account
-	}
-	balType := wtxmgr.BFBalanceSpendable
-	if cmd.BalanceType != nil {
-		switch *cmd.BalanceType {
-		case "spendable":
-			balType = wtxmgr.BFBalanceSpendable
-		case "locked":
-			balType = wtxmgr.BFBalanceLockedStake
-		case "all":
-			balType = wtxmgr.BFBalanceAll
-		case "fullscan":
-			balType = wtxmgr.BFBalanceFullScan
-		default:
-			return nil, fmt.Errorf("unknown balance type '%v', please use "+
-				"spendable, locked, all, or fullscan", *cmd.BalanceType)
-		}
-	}
-	if accountName == "default" {
-		balance, err = w.CalculateBalance(int32(*cmd.MinConf),
-			balType)
-	} else {
-		var account uint32
-		account, err = w.Manager.LookupAccount(accountName)
-		if err != nil {
-			return nil, err
-		}
-		balance, err = w.CalculateAccountBalance(account, int32(*cmd.MinConf))
-	}
-	if err != nil {
-		return nil, err
-	}
-	return balance.ToCoin(), nil
-}
-
-// GetBestBlock handles a getbestblock request by returning a JSON object
-// with the height and hash of the most recently processed block.
-func GetBestBlock(w *wallet.Wallet, chainSvr *chain.Client,
-	icmd interface{}) (interface{}, error) {
-	blk := w.Manager.SyncedTo()
-	result := &dcrjson.GetBestBlockResult{
-		Hash:   blk.Hash.String(),
-		Height: blk.Height,
-	}
-	return result, nil
-}
-
-// GetBestBlockHash handles a getbestblockhash request by returning the hash
-// of the most recently processed block.
-func GetBestBlockHash(w *wallet.Wallet, chainSvr *chain.Client,
-	icmd interface{}) (interface{}, error) {
-	blk := w.Manager.SyncedTo()
-	return blk.Hash.String(), nil
-}
-
-// GetBlockCount handles a getblockcount request by returning the chain height
-// of the most recently processed block.
-func GetBlockCount(w *wallet.Wallet, chainSvr *chain.Client,
-	icmd interface{}) (interface{}, error) {
-	blk := w.Manager.SyncedTo()
-	return blk.Height, nil
-}
-
-// GetInfo handles a getinfo request by returning the a structure containing
-// information about the current state of dcrcwallet.
-// exist.
-func GetInfo(w *wallet.Wallet, chainSvr *chain.Client,
-	icmd interface{}) (interface{}, error) {
-	// Call down to dcrd for all of the information in this command known
-	// by them.
-	info, err := chainSvr.GetInfo()
-	if err != nil {
-		return nil, err
-	}
-
-	bal, err := w.CalculateBalance(1, wtxmgr.BFBalanceSpendable)
-	if err != nil {
-		return nil, err
-	}
-
-	// TODO(davec): This should probably have a database version as opposed
-	// to using the manager version.
-	info.WalletVersion = int32(waddrmgr.LatestMgrVersion)
-	info.Balance = bal.ToCoin()
-	info.KeypoolOldest = time.Now().Unix()
-	info.KeypoolSize = int32(cfg.KeypoolSize)
-	info.PaytxFee = w.FeeIncrement().ToCoin()
-	// We don't set the following since they don't make much sense in the
-	// wallet architecture:
-	//  - unlocked_until
-	//  - errors
-
-	return info, nil
-}
-
-func decodeAddress(s string, params *chaincfg.Params) (dcrutil.Address, error) {
-	// Secp256k1 pubkey as a string, handle differently.
-	if len(s) == 66 || len(s) == 130 {
-		pubKeyBytes, err := hex.DecodeString(s)
-		if err != nil {
-			return nil, err
-		}
-		pubKeyAddr, err := dcrutil.NewAddressSecpPubKey(pubKeyBytes,
-			params)
-		if err != nil {
-			return nil, err
-		}
-
-		return pubKeyAddr, nil
-	}
-
-	addr, err := dcrutil.DecodeAddress(s, params)
-	if err != nil {
-		msg := fmt.Sprintf("Invalid address %q: decode failed with %#q", s, err)
-		return nil, &dcrjson.RPCError{
-			Code:    dcrjson.ErrRPCInvalidAddressOrKey,
-			Message: msg,
-		}
-	}
-	if !addr.IsForNet(activeNet.Params) {
-		msg := fmt.Sprintf("Invalid address %q: not intended for use on %s",
-			addr, params.Name)
-		return nil, &dcrjson.RPCError{
-			Code:    dcrjson.ErrRPCInvalidAddressOrKey,
-			Message: msg,
-		}
-	}
-	return addr, nil
-}
-
-// GetAccount handles a getaccount request by returning the account name
-// associated with a single address.
-func GetAccount(w *wallet.Wallet, chainSvr *chain.Client,
-	icmd interface{}) (interface{}, error) {
-	cmd := icmd.(*dcrjson.GetAccountCmd)
-
-	addr, err := decodeAddress(cmd.Address, activeNet.Params)
-	if err != nil {
-		return nil, err
-	}
-
-	// Fetch the associated account
-	account, err := w.Manager.AddrAccount(addr)
-	if err != nil {
-		return nil, &ErrAddressNotInWallet
-	}
-
-	acctName, err := w.Manager.AccountName(account)
-	if err != nil {
-		return nil, &ErrAccountNameNotFound
-	}
-	return acctName, nil
-}
-
-// GetAccountAddress handles a getaccountaddress by returning the most
-// recently-created chained address that has not yet been used (does not yet
-// appear in the blockchain, or any tx that has arrived in the dcrd mempool).
-// If the most recently-requested address has been used, a new address (the
-// next chained address in the keypool) is used.  This can fail if the keypool
-// runs out (and will return dcrjson.ErrRPCWalletKeypoolRanOut if that happens).
-func GetAccountAddress(w *wallet.Wallet, chainSvr *chain.Client,
-	icmd interface{}) (interface{}, error) {
-	cmd := icmd.(*dcrjson.GetAccountAddressCmd)
-
-	account, err := w.Manager.LookupAccount(cmd.Account)
-	if err != nil {
-		return nil, err
-	}
-	addr, err := w.CurrentAddress(account)
-	if err != nil {
-		return nil, err
-	}
-
-	return addr.EncodeAddress(), err
-}
-
-// GetUnconfirmedBalance handles a getunconfirmedbalance extension request
-// by returning the current unconfirmed balance of an account.
-func GetUnconfirmedBalance(w *wallet.Wallet, chainSvr *chain.Client,
-	icmd interface{}) (interface{}, error) {
-	cmd := icmd.(*dcrjson.GetUnconfirmedBalanceCmd)
-
-	acctName := "default"
-	if cmd.Account != nil {
-		acctName = *cmd.Account
-	}
-	account, err := w.Manager.LookupAccount(acctName)
-	if err != nil {
-		return nil, err
-	}
-	unconfirmed, err := w.CalculateAccountBalance(account, 0)
-	if err != nil {
-		return nil, err
-	}
-	confirmed, err := w.CalculateAccountBalance(account, 1)
-	if err != nil {
-		return nil, err
-	}
-
-	return (unconfirmed - confirmed).ToUnit(dcrutil.AmountCoin), nil
-}
-
-// ImportPrivKey handles an importprivkey request by parsing
-// a WIF-encoded private key and adding it to an account.
-func ImportPrivKey(w *wallet.Wallet, chainSvr *chain.Client,
-	icmd interface{}) (interface{}, error) {
-	cmd := icmd.(*dcrjson.ImportPrivKeyCmd)
-
-	// Ensure that private keys are only imported to the correct account.
-	//
-	// Yes, Label is the account name.
-	if cmd.Label != nil && *cmd.Label != waddrmgr.ImportedAddrAccountName {
-		return nil, &ErrNotImportedAccount
-	}
-
-	wif, err := dcrutil.DecodeWIF(cmd.PrivKey)
-	if err != nil {
-		return nil, &dcrjson.RPCError{
-			Code:    dcrjson.ErrRPCInvalidAddressOrKey,
-			Message: "WIF decode failed: " + err.Error(),
-		}
-	}
-	if !wif.IsForNet(activeNet.Params) {
-		return nil, &dcrjson.RPCError{
-			Code:    dcrjson.ErrRPCInvalidAddressOrKey,
-			Message: "Key is not intended for " + activeNet.Params.Name,
-		}
-	}
-
-	// Import the private key, handling any errors.
-	_, err = w.ImportPrivateKey(wif, nil, *cmd.Rescan)
-	switch {
-	case waddrmgr.IsError(err, waddrmgr.ErrDuplicateAddress):
-		// Do not return duplicate key errors to the client.
-		return nil, nil
-	case waddrmgr.IsError(err, waddrmgr.ErrLocked):
-		return nil, &ErrWalletUnlockNeeded
-	}
-
-	return nil, err
-}
-
-// ImportScript imports a redeem script for a P2SH output.
-func ImportScript(w *wallet.Wallet, chainSvr *chain.Client,
-	icmd interface{}) (interface{}, error) {
-	cmd := icmd.(*dcrjson.ImportScriptCmd)
-	rs, err := hex.DecodeString(cmd.Hex)
-	if err != nil {
-		return nil, err
-	}
-
-	if len(rs) == 0 {
-		return nil, fmt.Errorf("passed empty script")
-	}
-
-	err = w.TxStore.InsertTxScript(rs)
-	if err != nil {
-		return nil, err
-	}
-
-	// Get current block's height and hash.
-	bs, err := chainSvr.BlockStamp()
-	if err != nil {
-		return nil, err
-	}
-	mscriptaddr, err := w.Manager.ImportScript(rs, bs)
-	if err != nil {
-		switch {
-		// Don't care if it's already there.
-		case waddrmgr.IsError(err, waddrmgr.ErrDuplicateAddress):
-			return nil, err
-		case waddrmgr.IsError(err, waddrmgr.ErrLocked):
-			log.Debugf("failed to attempt script importation " +
-				"of incoming tx because addrmgr was locked")
-			return nil, err
-		default:
-			return nil, err
-		}
-	} else {
-		// This is the first time seeing this script address
-		// belongs to us, so do a rescan and see if there are
-		// any other outputs to this address.
-		job := &wallet.RescanJob{
-			Addrs:     []dcrutil.Address{mscriptaddr.Address()},
-			OutPoints: nil,
-			BlockStamp: waddrmgr.BlockStamp{
-				0,
-				*activeNet.Params.GenesisHash,
-			},
-		}
-
-		// Submit rescan job and log when the import has completed.
-		// Do not block on finishing the rescan.  The rescan success
-		// or failure is logged elsewhere, and the channel is not
-		// required to be read, so discard the return value.
-		_ = w.SubmitRescan(job)
-
-		log.Infof("Redeem script hash %x (address %v) successfully added.",
-			mscriptaddr.Address().ScriptAddress(),
-			mscriptaddr.Address().EncodeAddress())
-	}
-
-	return nil, nil
-}
-
-// KeypoolRefill handles the keypoolrefill command. Since we handle the keypool
-// automatically this does nothing since refilling is never manually required.
-func KeypoolRefill(w *wallet.Wallet, chainSvr *chain.Client,
-	icmd interface{}) (interface{}, error) {
-	return nil, nil
-}
-
-// CreateNewAccount handles a createnewaccount request by creating and
-// returning a new account. If the last account has no transaction history
-// as per BIP 0044 a new account cannot be created so an error will be returned.
-func CreateNewAccount(w *wallet.Wallet, chainSvr *chain.Client,
-	icmd interface{}) (interface{}, error) {
-	cmd := icmd.(*dcrjson.CreateNewAccountCmd)
-
-	// The wildcard * is reserved by the rpc server with the special meaning
-	// of "all accounts", so disallow naming accounts to this string.
-	if cmd.Account == "*" {
-		return nil, &ErrReservedAccountName
-	}
-
-	// Check that we are within the maximum allowed non-empty accounts limit.
-	account, err := w.Manager.LastAccount()
-	if err != nil {
-		return nil, err
-	}
-	if account > maxEmptyAccounts {
-		used, err := w.AccountUsed(account)
-		if err != nil {
-			return nil, err
-		}
-		if !used {
-			return nil, errors.New("cannot create account: " +
-				"previous account has no transaction history")
-		}
-	}
-
-	_, err = w.Manager.NewAccount(cmd.Account)
-	if waddrmgr.IsError(err, waddrmgr.ErrLocked) {
-		return nil, &dcrjson.RPCError{
-			Code: dcrjson.ErrRPCWalletUnlockNeeded,
-			Message: "Creating an account requires the wallet to be unlocked. " +
-				"Enter the wallet passphrase with walletpassphrase to unlock",
-		}
-	}
-	return nil, err
-}
-
-// RenameAccount handles a renameaccount request by renaming an account.
-// If the account does not exist an appropiate error will be returned.
-func RenameAccount(w *wallet.Wallet, chainSvr *chain.Client,
-	icmd interface{}) (interface{}, error) {
-	cmd := icmd.(*dcrjson.RenameAccountCmd)
-
-	// The wildcard * is reserved by the rpc server with the special meaning
-	// of "all accounts", so disallow naming accounts to this string.
-	if cmd.NewAccount == "*" {
-		return nil, &ErrReservedAccountName
-	}
-
-	// Check that given account exists
-	account, err := w.Manager.LookupAccount(cmd.OldAccount)
-	if err != nil {
-		return nil, err
-	}
-	return nil, w.Manager.RenameAccount(account, cmd.NewAccount)
-}
-
-// GetMultisigOutInfo displays information about a given multisignature
-// output.
-func GetMultisigOutInfo(w *wallet.Wallet, chainSvr *chain.Client,
-	icmd interface{}) (interface{}, error) {
-	cmd := icmd.(*dcrjson.GetMultisigOutInfoCmd)
-
-	hash, err := chainhash.NewHashFromStr(cmd.Hash)
-	if err != nil {
-		return nil, err
-	}
-
-	// Multisig outs are always in TxTreeRegular.
-	op := &wire.OutPoint{*hash, cmd.Index, dcrutil.TxTreeRegular}
-	mso, err := w.TxStore.GetMultisigOutput(op)
-	if err != nil {
-		return nil, err
-	}
-
-	scriptAddr, err := dcrutil.NewAddressScriptHashFromHash(mso.ScriptHash[:],
-		activeNet.Params)
-	if err != nil {
-		return nil, err
-	}
-
-	redeemScript, err := w.TxStore.GetTxScript(mso.ScriptHash[:])
-	if err != nil {
-		return nil, err
-	}
-	// Couldn't find it, look in the manager too.
-	if redeemScript == nil {
-		address, err := w.Manager.Address(scriptAddr)
-		if err != nil {
-			return nil, err
-		}
-		sa, ok := address.(waddrmgr.ManagedScriptAddress)
-		if !ok {
-			return nil, errors.New("address is not a script" +
-				" address")
-		}
-
-		redeemScript, err = sa.Script()
-		if err != nil {
-			return nil, err
-		}
-	}
-
-	// Get the list of pubkeys required to sign.
-	var pubkeys []string
-	_, pubkeyAddrs, _, err := txscript.ExtractPkScriptAddrs(
-		txscript.DefaultScriptVersion, redeemScript, activeNet.Params)
-	if err != nil {
-		return nil, err
-	}
-	for _, pka := range pubkeyAddrs {
-		pubkeys = append(pubkeys, hex.EncodeToString(pka.ScriptAddress()))
-	}
-
-	return dcrjson.GetMultisigOutInfoResult{
-		Address:      scriptAddr.EncodeAddress(),
-		RedeemScript: hex.EncodeToString(redeemScript),
-		M:            mso.M,
-		N:            mso.N,
-		Pubkeys:      pubkeys,
-		TxHash:       mso.TxHash.String(),
-		BlockHeight:  mso.BlockHeight,
-		BlockHash:    mso.BlockHash.String(),
-		Spent:        mso.Spent,
-		SpentBy:      mso.SpentBy.String(),
-		SpentByIndex: mso.SpentByIndex,
-		Amount:       mso.Amount.ToCoin(),
-	}, nil
-}
-
-// GetNewAddress handles a getnewaddress request by returning a new
-// address for an account.  If the account does not exist an appropiate
-// error is returned.
-// TODO: Follow BIP 0044 and warn if number of unused addresses exceeds
-// the gap limit.
-func GetNewAddress(w *wallet.Wallet, chainSvr *chain.Client,
-	icmd interface{}) (interface{}, error) {
-	cmd := icmd.(*dcrjson.GetNewAddressCmd)
-
-	acctName := "default"
-	if cmd.Account != nil {
-		acctName = *cmd.Account
-	}
-	account, err := w.Manager.LookupAccount(acctName)
-	if err != nil {
-		return nil, err
-	}
-
-	var addr dcrutil.Address
-	if acctName == "default" {
-		addr, err = w.GetNewAddressExternal()
-		if err != nil {
-			return nil, err
-		}
-	} else {
-		addr, err = w.NewAddress(account)
-		if err != nil {
-			return nil, err
-		}
-	}
-
-	if *cmd.Verbose {
-		toReturn := make(map[string]string)
-		toReturn["address"] = addr.EncodeAddress()
-
-		ainfo, err := w.Manager.Address(addr)
-		if err != nil {
-			return nil, err
-		}
-
-		apkinfo := ainfo.(waddrmgr.ManagedPubKeyAddress)
-
-		// This will be an addresspubkey.
-		a, err := decodeAddress(apkinfo.ExportPubKey(),
-			activeNet.Params)
-		if err != nil {
-			return nil, err
-		}
-		apk := a.(*dcrutil.AddressSecpPubKey)
-		toReturn["pubkey"] = apk.String()
-
-		// Return the new payment address string along with the pubkey.
-		return toReturn, nil
-	}
-
-	return addr.EncodeAddress(), nil
-}
-
-// GetRawChangeAddress handles a getrawchangeaddress request by creating
-// and returning a new change address for an account.
-//
-// Note: bitcoind allows specifying the account as an optional parameter,
-// but ignores the parameter.
-func GetRawChangeAddress(w *wallet.Wallet, chainSvr *chain.Client,
-	icmd interface{}) (interface{}, error) {
-	cmd := icmd.(*dcrjson.GetRawChangeAddressCmd)
-
-	acctName := "default"
-	if cmd.Account != nil {
-		acctName = *cmd.Account
-	}
-	account, err := w.Manager.LookupAccount(acctName)
-	if err != nil {
-		return nil, err
-	}
-	addr, err := w.NewChangeAddress(account)
-	if err != nil {
-		return nil, err
-	}
-
-	// Return the new payment address string.
-	return addr.EncodeAddress(), nil
-}
-
-// GetReceivedByAccount handles a getreceivedbyaccount request by returning
-// the total amount received by addresses of an account.
-func GetReceivedByAccount(w *wallet.Wallet, chainSvr *chain.Client,
-	icmd interface{}) (interface{}, error) {
-	cmd := icmd.(*dcrjson.GetReceivedByAccountCmd)
-
-	account, err := w.Manager.LookupAccount(cmd.Account)
-	if err != nil {
-		return nil, err
-	}
-
-	bal, _, err := w.TotalReceivedForAccount(account, int32(*cmd.MinConf))
-	if err != nil {
-		return nil, err
-	}
-
-	return bal.ToUnit(dcrutil.AmountCoin), nil
-}
-
-// GetReceivedByAddress handles a getreceivedbyaddress request by returning
-// the total amount received by a single address.
-func GetReceivedByAddress(w *wallet.Wallet, chainSvr *chain.Client,
-	icmd interface{}) (interface{}, error) {
-	cmd := icmd.(*dcrjson.GetReceivedByAddressCmd)
-
-	addr, err := decodeAddress(cmd.Address, activeNet.Params)
-	if err != nil {
-		return nil, err
-	}
-	total, err := w.TotalReceivedForAddr(addr, int32(*cmd.MinConf))
-	if err != nil {
-		return nil, err
-	}
-
-	return total.ToUnit(dcrutil.AmountCoin), nil
-}
-
-// GetMasterPubkey handles a getmasterpubkey request by returning the wallet
-// master pubkey encoded as a string.
-func GetMasterPubkey(w *wallet.Wallet, chainSvr *chain.Client,
-	icmd interface{}) (interface{}, error) {
-	pkString, err := w.Manager.GetMasterPubkey()
-	if err != nil {
-		return nil, err
-	}
-
-	return pkString, nil
-}
-
-// GetSeed handles a getseed request by returning the wallet seed encoded as
-// a string.
-func GetSeed(w *wallet.Wallet, chainSvr *chain.Client,
-	icmd interface{}) (interface{}, error) {
-	// This is disabled on a mainnet wallet unless run with the specified
-	// flag.
-	if (activeNet.Params == &chaincfg.MainNetParams) && !cfg.UnsafeMainNet {
-		return nil, ErrMainNetSafety
-	}
-
-	seedStr, err := w.Manager.GetSeed()
-	if err != nil {
-		return nil, err
-	}
-
-	return seedStr, nil
-}
-
-// hashInPointerSlice returns whether a hash exists in a slice of hash pointers
-// or not.
-func hashInPointerSlice(h chainhash.Hash, list []*chainhash.Hash) bool {
-	for _, hash := range list {
-		if h == *hash {
-			return true
-		}
-	}
-
-	return false
-}
-
-// GetStakeInfo gets a large amounts of information about the stake environment
-// and a number of statistics about local staking in the wallet. These are
-// better explained one-by-one:
-//
-//	PoolSize         uint32   Number of live tickets in the ticket pool
-//	Difficulty       int64    Current stake difficulty
-//	AllMempoolTix    uint32   Number of tickets currently in the mempool
-//	OwnMempoolTix    uint32   Number of tickets in mempool that are from
-//	                            this wallet
-//	Immature         uint32   Number of tickets from this wallet that are in the
-//                              blockchain but which are not yet mature
-//	Live             uint32   Number of mature, active tickets owned by this
-//                              wallet
-//	ProportionLive   float64  (Live / PoolSize)
-//	Voted            uint32   Number of votes cast by this wallet
-//	TotalSubsidy     int64    Total amount of coins earned by stake mining
-//	Missed           uint32   Number of missed tickets (failing to vote or
-//                              expired)
-//	ProportionMissed float64  (Missed / (Missed + Voted))
-//	Revoked          uint32   Number of missed tickets that were missed and
-//                              then revoked
-//
-// Getting this information is extremely costly as in involves a massive
-// number of chain server calls.
-func GetStakeInfo(w *wallet.Wallet, chainSvr *chain.Client,
-	icmd interface{}) (interface{}, error) {
-	// Check to ensure both the wallet and the blockchain are synced.
-	// Return a failure if the wallet is currently processing a new
-	// block and is not yet synced.
-	bs := w.Manager.SyncedTo()
-	chainBest, chainHeight, err := chainSvr.GetBestBlock()
-	if err != nil {
-		return nil, err
-	}
-	if !bs.Hash.IsEqual(chainBest) && (int32(chainHeight) != bs.Height) {
-		return nil, fmt.Errorf("the wallet is currently syncing to " +
-			"the best block, please try again later")
-	}
-
-	// Load all transaction hash data about stake transactions from the
-	// stake manager.
-	localTickets, err := w.StakeMgr.DumpSStxHashes()
-	if err != nil {
-		return nil, err
-	}
-	localVotes, err := w.StakeMgr.DumpSSGenHashes()
-	if err != nil {
-		return nil, err
-	}
-	revokedTickets, err := w.StakeMgr.DumpSSRtxTickets()
-	if err != nil {
-		return nil, err
-	}
-
-	// Get the poolsize estimate from the current best block.
-	// The correct poolsize would be the pool size to be mined
-	// into the next block, which takes into account maturing
-	// stake tickets, voters, and expiring tickets. There
-	// currently isn't a way to get this from the RPC, so
-	// just use the current block pool size as a "good
-	// enough" estimate for now.
-	bestBlock, err := chainSvr.GetBlock(&bs.Hash)
-	if err != nil {
-		return nil, err
-	}
-	poolSize := bestBlock.MsgBlock().Header.PoolSize
-
-	// Get the current difficulty.
-	stakeDiff := w.GetStakeDifficulty().StakeDifficulty
-
-	// Fetch all transactions from the mempool, and store only the
-	// the ticket hashes for transactions that are tickets. Then see
-	// how many of these mempool tickets also belong to the wallet.
-	allMempoolTickets, err := chainSvr.GetRawMempool(dcrjson.GRMTickets)
-	if err != nil {
-		return nil, err
-	}
-	var localTicketsInMempool []*chainhash.Hash
-	for i := range localTickets {
-		if hashInPointerSlice(localTickets[i], allMempoolTickets) {
-			localTicketsInMempool = append(localTicketsInMempool,
-				&localTickets[i])
-		}
-	}
-
-	// Access the tickets the wallet owns against the chain server
-	// and see how many exist in the blockchain and how many are
-	// immature. The speed this up a little, cheaper ExistsLiveTicket
-	// calls are first used to determine which tickets are actually
-	// mature. These tickets are cached. Possibly immature tickets
-	// are then determined by checking against this list and
-	// assembling a maybeImmature list. All transactions in the
-	// maybeImmature list are pulled and their height checked.
-	// If they aren't in the blockchain, they are skipped, in they
-	// are in the blockchain and are immature, they are not included
-	// in the immature number of tickets.
-	//
-	// It's not immediately clear why to use this over gettickets.
-	// GetTickets will only return tickets which are directly held
-	// by this wallet's public keys and excludes things like P2SH
-	// scripts that stake pools use. Doing it this way will give
-	// more accurate results.
-	var maybeImmature []*chainhash.Hash
-	liveTicketNum := 0
-	immatureTicketNum := 0
-	localTicketPtrs := make([]*chainhash.Hash, len(localTickets))
-	for i := range localTickets {
-		localTicketPtrs[i] = &localTickets[i]
-	}
-	existsBitSetBStr, err := chainSvr.ExistsLiveTickets(localTicketPtrs)
-	if err != nil {
-		return nil, fmt.Errorf("Failed to find assess whether tickets "+
-			"were in live buckets when generating stake info (err %s)",
-			err.Error())
-	}
-	existsBitSetB, err := hex.DecodeString(existsBitSetBStr)
-	if err != nil {
-		return nil, fmt.Errorf("Failed to decode response for whether tickets "+
-			"were in live buckets when generating stake info (err %s)",
-			err.Error())
-	}
-	existsBitSet := bitset.Bytes(existsBitSetB)
-	for i := range localTickets {
-		if existsBitSet.Get(i) {
-			liveTicketNum++
-		} else {
-			maybeImmature = append(maybeImmature, &localTickets[i])
-		}
-	}
-
-	curHeight := int64(bs.Height)
-	ticketMaturity := int64(activeNet.TicketMaturity)
-	for _, ticketHash := range maybeImmature {
-		// Skip tickets that aren't in the blockchain.
-		if hashInPointerSlice(*ticketHash, localTicketsInMempool) {
-			continue
-		}
-
-		txResult, err := w.TxStore.TxDetails(ticketHash)
-		if err != nil || txResult == nil {
-			log.Tracef("Failed to find ticket in blockchain while generating "+
-				"stake info (hash %v, err %s)", ticketHash, err)
-			continue
-		}
-
-		immature := (txResult.Block.Height != -1) &&
-			(curHeight-int64(txResult.Block.Height) < ticketMaturity)
-		if immature {
-			immatureTicketNum++
-		}
-	}
-
-	// Get all the missed tickets from mainnet and determine how many
-	// from this wallet are still missed. Add the number of revoked
-	// tickets to this sum as well.
-	missedNum := 0
-	missedOnChain, err := chainSvr.MissedTickets()
-	if err != nil {
-		return nil, err
-	}
-	for i := range localTickets {
-		if hashInPointerSlice(localTickets[i], missedOnChain) {
-			missedNum++
-		}
-	}
-	missedNum += len(revokedTickets)
-
-	// Get all the subsidy for votes cast by this wallet so far
-	// by accessing the votes directly from the daemon blockchain.
-	totalSubsidy := dcrutil.Amount(0)
-	for i := range localVotes {
-		msgTx, err := w.TxStore.Tx(&localVotes[i])
-		if err != nil || msgTx == nil {
-			log.Tracef("Failed to find vote in blockchain while generating "+
-				"stake info (hash %v, err %s)", localVotes[i], err)
-			continue
-		}
-
-		totalSubsidy += dcrutil.Amount(msgTx.TxIn[0].ValueIn)
-	}
-
-	// Bring it all together.
-	proportionLive := float64(0.0)
-	if float64(poolSize) > 0.0 {
-		proportionLive = float64(liveTicketNum) / float64(poolSize)
-	}
-	proportionMissed := float64(0.0)
-	if (float64(poolSize) + float64(missedNum)) > 0.0 {
-		proportionMissed = float64(missedNum) /
-			(float64(poolSize) + float64(missedNum))
-	}
-	resp := &dcrjson.GetStakeInfoResult{
-		PoolSize:         poolSize,
-		Difficulty:       dcrutil.Amount(stakeDiff).ToCoin(),
-		AllMempoolTix:    uint32(len(allMempoolTickets)),
-		OwnMempoolTix:    uint32(len(localTicketsInMempool)),
-		Immature:         uint32(immatureTicketNum),
-		Live:             uint32(liveTicketNum),
-		ProportionLive:   proportionLive,
-		Voted:            uint32(len(localVotes)),
-		TotalSubsidy:     totalSubsidy.ToCoin(),
-		Missed:           uint32(missedNum),
-		ProportionMissed: proportionMissed,
-		Revoked:          uint32(len(revokedTickets)),
-	}
-
-	return resp, nil
-}
-
-// GetTicketMaxPrice gets the maximum price the user is willing to pay for a
-// ticket.
-func GetTicketMaxPrice(w *wallet.Wallet, chainSvr *chain.Client,
-	icmd interface{}) (interface{}, error) {
-
-	return w.GetTicketMaxPrice().ToCoin(), nil
-}
-
-// hashInSlice returns whether a hash exists in a slice or not.
-func hashInSlice(h chainhash.Hash, list []chainhash.Hash) bool {
-	for _, hash := range list {
-		if h == hash {
-			return true
-		}
-	}
-
-	return false
-}
-
-// GetTickets handles a gettickets request by returning the hashes of the tickets
-// currently owned by wallet, encoded as strings.
-func GetTickets(w *wallet.Wallet, chainSvr *chain.Client,
-	icmd interface{}) (interface{}, error) {
-	cmd := icmd.(*dcrjson.GetTicketsCmd)
-	blk := w.Manager.SyncedTo()
-
-	// UnspentTickets collects all the tickets that pay out to a
-	// public key hash for a public key owned by this wallet.
-	tickets, err := w.TxStore.UnspentTickets(blk.Height, cmd.IncludeImmature)
-	if err != nil {
-		return nil, err
-	}
-
-	// Access the stake manager and see if there are any extra tickets
-	// there. Likely they were either pruned because they failed to get
-	// into the blockchain or they are P2SH for some script we own.
-	var extraTickets []chainhash.Hash
-	stakeMgrTickets, err := w.StakeMgr.DumpSStxHashes()
-	if err != nil {
-		return nil, err
-	}
-	for _, h := range stakeMgrTickets {
-		if !hashInSlice(h, tickets) {
-			extraTickets = append(extraTickets, h)
-		}
-	}
-	for _, h := range extraTickets {
-		// Get the raw transaction information from daemon and add
-		// any relevant tickets. The ticket output is always the
-		// zeroeth output.
-		spent, err := chainSvr.GetTxOut(&h, 0, true)
-		if err != nil {
-			continue
-		}
-		// This returns nil if the output is spent.
-		if spent == nil {
-			continue
-		}
-
-		ticketTx, err := chainSvr.GetRawTransactionVerbose(&h)
-		if err != nil {
-			continue
-		}
-
-		txHeight := ticketTx.BlockHeight
-		unconfirmed := (txHeight == 0)
-		immature := (blk.Height-int32(txHeight) <
-			int32(w.ChainParams().TicketMaturity))
-		if cmd.IncludeImmature {
-			tickets = append(tickets, h)
-		} else {
-			if !(unconfirmed || immature) {
-				tickets = append(tickets, h)
-			}
-		}
-	}
-
-	// Compose a slice of strings to return.
-	ticketsStr := make([]string, len(tickets), len(tickets))
-	for i, ticket := range tickets {
-		ticketsStr[i] = ticket.String()
-	}
-
-	return &dcrjson.GetTicketsResult{ticketsStr}, nil
-}
-
-// GetTicketVoteBits fetches the per-ticket voteBits for a given ticket from
-// a ticket hash. If the voteBits are unset, it returns the default voteBits.
-// Otherwise, it returns the voteBits it finds. Missing tickets return an
-// error.
-func GetTicketVoteBits(w *wallet.Wallet, chainSvr *chain.Client,
-	icmd interface{}) (interface{}, error) {
-	cmd := icmd.(*dcrjson.GetTicketVoteBitsCmd)
-	ticket, err := chainhash.NewHashFromStr(cmd.TxHash)
-	if err != nil {
-		return nil, err
-	}
-
-	set, voteBits, err := w.StakeMgr.SStxVoteBits(ticket)
-	if err != nil {
-		return nil, err
-	}
-	if !set {
-		return &dcrjson.GetTicketVoteBitsResult{
-			VoteBits:    w.VoteBits,
-			VoteBitsExt: "",
-		}, nil
-	}
-
-	return &dcrjson.GetTicketVoteBitsResult{
-		VoteBits:    voteBits,
-		VoteBitsExt: "",
-	}, nil
-}
-
-// GetTransaction handles a gettransaction request by returning details about
-// a single transaction saved by wallet.
-func GetTransaction(w *wallet.Wallet, chainSvr *chain.Client,
-	icmd interface{}) (interface{}, error) {
-	cmd := icmd.(*dcrjson.GetTransactionCmd)
-
-	txSha, err := chainhash.NewHashFromStr(cmd.Txid)
-	if err != nil {
-		return nil, &dcrjson.RPCError{
-			Code:    dcrjson.ErrRPCDecodeHexString,
-			Message: "Transaction hash string decode failed: " + err.Error(),
-		}
-	}
-
-	details, err := w.TxStore.TxDetails(txSha)
-	if err != nil {
-		return nil, err
-	}
-	if details == nil {
-		return nil, &ErrNoTransactionInfo
-	}
-
-	syncBlock := w.Manager.SyncedTo()
-
-	// TODO: The serialized transaction is already in the DB, so
-	// reserializing can be avoided here.
-	var txBuf bytes.Buffer
-	txBuf.Grow(details.MsgTx.SerializeSize())
-	err = details.MsgTx.Serialize(&txBuf)
-	if err != nil {
-		return nil, err
-	}
-
-	// TODO: Add a "generated" field to this result type.  "generated":true
-	// is only added if the transaction is a coinbase.
-	ret := dcrjson.GetTransactionResult{
-		TxID:            cmd.Txid,
-		Hex:             hex.EncodeToString(txBuf.Bytes()),
-		Time:            details.Received.Unix(),
-		TimeReceived:    details.Received.Unix(),
-		WalletConflicts: []string{}, // Not saved
-		//Generated:     blockchain.IsCoinBaseTx(&details.MsgTx),
-	}
-
-	if details.Block.Height != -1 {
-		ret.BlockHash = details.Block.Hash.String()
-		ret.BlockTime = details.Block.Time.Unix()
-		ret.Confirmations = int64(confirms(details.Block.Height,
-			syncBlock.Height))
-	}
-
-	var (
-		debitTotal  dcrutil.Amount
-		creditTotal dcrutil.Amount // Excludes change
-		outputTotal dcrutil.Amount
-		fee         dcrutil.Amount
-		feeF64      float64
-	)
-	for _, deb := range details.Debits {
-		debitTotal += deb.Amount
-	}
-	for _, cred := range details.Credits {
-		if !cred.Change {
-			creditTotal += cred.Amount
-		}
-	}
-	for _, output := range details.MsgTx.TxOut {
-		outputTotal += dcrutil.Amount(output.Value)
-	}
-	// Fee can only be determined if every input is a debit.
-	if len(details.Debits) == len(details.MsgTx.TxIn) {
-		fee = debitTotal - outputTotal
-		feeF64 = fee.ToCoin()
-	}
-
-	if len(details.Debits) == 0 {
-		// Credits must be set later, but since we know the full length
-		// of the details slice, allocate it with the correct cap.
-		ret.Details = make([]dcrjson.GetTransactionDetailsResult, 0,
-			len(details.Credits))
-	} else {
-		ret.Details = make([]dcrjson.GetTransactionDetailsResult, 1,
-			len(details.Credits)+1)
-
-		ret.Details[0] = dcrjson.GetTransactionDetailsResult{
-			// Fields left zeroed:
-			//   InvolvesWatchOnly
-			//   Account
-			//   Address
-			//   Vout
-			//
-			// TODO(jrick): Address and Vout should always be set,
-			// but we're doing the wrong thing here by not matching
-			// core.  Instead, gettransaction should only be adding
-			// details for transaction outputs, just like
-			// listtransactions (but using the short result format).
-			Category: "send",
-			Amount:   (-debitTotal).ToCoin(), // negative since it is a send
-			Fee:      &feeF64,
-		}
-		ret.Fee = feeF64
-	}
-
-	credCat := wallet.RecvCategory(details, syncBlock.Height,
-		w.ChainParams()).String()
-	for _, cred := range details.Credits {
-		// Change is ignored.
-		if cred.Change {
-			continue
-		}
-
-		var address string
-		var accountName string
-		_, addrs, _, err := txscript.ExtractPkScriptAddrs(
-			details.MsgTx.TxOut[cred.Index].Version,
-			details.MsgTx.TxOut[cred.Index].PkScript,
-			activeNet.Params)
-		if err == nil && len(addrs) == 1 {
-			addr := addrs[0]
-			address = addr.EncodeAddress()
-			account, err := w.Manager.AddrAccount(addr)
-			if err == nil {
-				accountName, err = w.Manager.AccountName(account)
-				if err != nil {
-					accountName = ""
-				}
-			}
-
-		}
-
-		ret.Details = append(ret.Details, dcrjson.GetTransactionDetailsResult{
-			// Fields left zeroed:
-			//   InvolvesWatchOnly
-			//   Fee
-			Account:  accountName,
-			Address:  address,
-			Category: credCat,
-			Amount:   cred.Amount.ToCoin(),
-			Vout:     cred.Index,
-		})
-	}
-
-	ret.Amount = creditTotal.ToCoin()
-	return ret, nil
-}
-
-// GetWalletFee returns the currently set tx fee for the requested wallet
-func GetWalletFee(w *wallet.Wallet, chainSvr *chain.Client,
-	icmd interface{}) (interface{}, error) {
-
-	return w.FeeIncrement(), nil
-}
-
-// These generators create the following global variables in this package:
-//
-//   var localeHelpDescs map[string]func() map[string]string
-//   var requestUsages string
-//
-// localeHelpDescs maps from locale strings (e.g. "en_US") to a function that
-// builds a map of help texts for each RPC server method.  This prevents help
-// text maps for every locale map from being rooted and created during init.
-// Instead, the appropiate function is looked up when help text is first needed
-// using the current locale and saved to the global below for futher reuse.
-//
-// requestUsages contains single line usages for every supported request,
-// separated by newlines.  It is set during init.  These usages are used for all
-// locales.
-//
-//go:generate go run internal/rpchelp/genrpcserverhelp.go -tags generate
-//go:generate gofmt -w rpcserverhelp.go
-
-var helpDescs map[string]string
-var helpDescsMu sync.Mutex // Help may execute concurrently, so synchronize access.
-
-// Help handles the help request by returning one line usage of all available
-// methods, or full help for a specific method.
-func Help(w *wallet.Wallet, chainSvr *chain.Client,
-	icmd interface{}) (interface{}, error) {
-	cmd := icmd.(*dcrjson.HelpCmd)
-
-	// dcrd returns different help messages depending on the kind of
-	// connection the client is using.  Only methods availble to HTTP POST
-	// clients are available to be used by wallet clients, even though
-	// wallet itself is a websocket client to dcrd.  Therefore, create a
-	// POST client as needed.
-	//
-	// Returns nil if chainSvr is currently nil or there is an error
-	// creating the client.
-	//
-	// This is hacky and is probably better handled by exposing help usage
-	// texts in a non-internal dcrd package.
-	postClient := func() *dcrrpcclient.Client {
-		if chainSvr == nil {
-			return nil
-		}
-		var certs []byte
-		if !cfg.DisableClientTLS {
-			var err error
-			certs, err = ioutil.ReadFile(cfg.CAFile)
-			if err != nil {
-				return nil
-			}
-		}
-		conf := dcrrpcclient.ConnConfig{
-			Host:         cfg.RPCConnect,
-			User:         cfg.DcrdUsername,
-			Pass:         cfg.DcrdPassword,
-			DisableTLS:   cfg.DisableClientTLS,
-			Certificates: certs,
-			HTTPPostMode: true,
-		}
-		client, err := dcrrpcclient.New(&conf, nil)
-		if err != nil {
-			return nil
-		}
-		return client
-	}
-
-	if cmd.Command == nil || *cmd.Command == "" {
-		// Prepend chain server usage if it is available.
-		usages := requestUsages
-		client := postClient()
-		if client != nil {
-			rawChainUsage, err := client.RawRequest("help", nil)
-			var chainUsage string
-			if err == nil {
-				_ = json.Unmarshal([]byte(rawChainUsage), &chainUsage)
-			}
-			if chainUsage != "" {
-				usages = "Chain server usage:\n\n" + chainUsage + "\n\n" +
-					"Wallet server usage (overrides chain requests):\n\n" +
-					requestUsages
-			}
-		}
-		return usages, nil
-	}
-
-	defer helpDescsMu.Unlock()
-	helpDescsMu.Lock()
-
-	if helpDescs == nil {
-		// TODO: Allow other locales to be set via config or detemine
-		// this from environment variables.  For now, hardcode US
-		// English.
-		helpDescs = localeHelpDescs["en_US"]()
-	}
-
-	helpText, ok := helpDescs[*cmd.Command]
-	if ok {
-		return helpText, nil
-	}
-
-	// Return the chain server's detailed help if possible.
-	var chainHelp string
-	client := postClient()
-	if client != nil {
-		param := make([]byte, len(*cmd.Command)+2)
-		param[0] = '"'
-		copy(param[1:], *cmd.Command)
-		param[len(param)-1] = '"'
-		rawChainHelp, err := client.RawRequest("help", []json.RawMessage{param})
-		if err == nil {
-			_ = json.Unmarshal([]byte(rawChainHelp), &chainHelp)
-		}
-	}
-	if chainHelp != "" {
-		return chainHelp, nil
-	}
-	return nil, &dcrjson.RPCError{
-		Code:    dcrjson.ErrRPCInvalidParameter,
-		Message: fmt.Sprintf("No help for method '%s'", *cmd.Command),
-	}
-}
-
-// ListAccounts handles a listaccounts request by returning a map of account
-// names to their balances.
-func ListAccounts(w *wallet.Wallet, chainSvr *chain.Client,
-	icmd interface{}) (interface{}, error) {
-	cmd := icmd.(*dcrjson.ListAccountsCmd)
-
-	accountBalances := map[string]float64{}
-	var accounts []uint32
-	err := w.Manager.ForEachAccount(func(account uint32) error {
-		accounts = append(accounts, account)
-		return nil
-	})
-	if err != nil {
-		return nil, err
-	}
-	minConf := int32(*cmd.MinConf)
-	for _, account := range accounts {
-		acctName, err := w.Manager.AccountName(account)
-		if err != nil {
-			return nil, &ErrAccountNameNotFound
-		}
-		bal, err := w.CalculateAccountBalance(account, minConf)
-		if err != nil {
-			return nil, err
-		}
-		accountBalances[acctName] = bal.ToCoin()
-	}
-	// Return the map.  This will be marshaled into a JSON object.
-	return accountBalances, nil
-}
-
-// ListLockUnspent handles a listlockunspent request by returning an slice of
-// all locked outpoints.
-func ListLockUnspent(w *wallet.Wallet, chainSvr *chain.Client,
-	icmd interface{}) (interface{}, error) {
-	return w.LockedOutpoints(), nil
-}
-
-// ListReceivedByAccount handles a listreceivedbyaccount request by returning
-// a slice of objects, each one containing:
-//  "account": the receiving account;
-//  "amount": total amount received by the account;
-//  "confirmations": number of confirmations of the most recent transaction.
-// It takes two parameters:
-//  "minconf": minimum number of confirmations to consider a transaction -
-//             default: one;
-//  "includeempty": whether or not to include addresses that have no transactions -
-//                  default: false.
-func ListReceivedByAccount(w *wallet.Wallet, chainSvr *chain.Client,
-	icmd interface{}) (interface{}, error) {
-	cmd := icmd.(*dcrjson.ListReceivedByAccountCmd)
-
-	var accounts []uint32
-	err := w.Manager.ForEachAccount(func(account uint32) error {
-		accounts = append(accounts, account)
-		return nil
-	})
-	if err != nil {
-		return nil, err
-	}
-
-	ret := make([]dcrjson.ListReceivedByAccountResult, 0, len(accounts))
-	minConf := int32(*cmd.MinConf)
-	for _, account := range accounts {
-		acctName, err := w.Manager.AccountName(account)
-		if err != nil {
-			return nil, &ErrAccountNameNotFound
-		}
-		bal, confirmations, err := w.TotalReceivedForAccount(account,
-			minConf)
-		if err != nil {
-			return nil, err
-		}
-		ret = append(ret, dcrjson.ListReceivedByAccountResult{
-			Account:       acctName,
-			Amount:        bal.ToCoin(),
-			Confirmations: uint64(confirmations),
-		})
-	}
-	return ret, nil
-}
-
-// ListReceivedByAddress handles a listreceivedbyaddress request by returning
-// a slice of objects, each one containing:
-//  "account": the account of the receiving address;
-//  "address": the receiving address;
-//  "amount": total amount received by the address;
-//  "confirmations": number of confirmations of the most recent transaction.
-// It takes two parameters:
-//  "minconf": minimum number of confirmations to consider a transaction -
-//             default: one;
-//  "includeempty": whether or not to include addresses that have no transactions -
-//                  default: false.
-func ListReceivedByAddress(w *wallet.Wallet, chainSvr *chain.Client,
-	icmd interface{}) (interface{}, error) {
-	cmd := icmd.(*dcrjson.ListReceivedByAddressCmd)
-
-	// Intermediate data for each address.
-	type AddrData struct {
-		// Total amount received.
-		amount dcrutil.Amount
-		// Number of confirmations of the last transaction.
-		confirmations int32
-		// Hashes of transactions which include an output paying to the address
-		tx []string
-		// Account which the address belongs to
-		account string
-	}
-
-	syncBlock := w.Manager.SyncedTo()
-
-	// Intermediate data for all addresses.
-	allAddrData := make(map[string]AddrData)
-	// Create an AddrData entry for each active address in the account.
-	// Otherwise we'll just get addresses from transactions later.
-	sortedAddrs, err := w.SortedActivePaymentAddresses()
-	if err != nil {
-		return nil, err
-	}
-	for _, address := range sortedAddrs {
-		// There might be duplicates, just overwrite them.
-		allAddrData[address] = AddrData{}
-	}
-
-	minConf := *cmd.MinConf
-	var endHeight int32
-	if minConf == 0 {
-		endHeight = -1
-	} else {
-		endHeight = syncBlock.Height - int32(minConf) + 1
-	}
-	err = w.TxStore.RangeTransactions(0, endHeight,
-		func(details []wtxmgr.TxDetails) (bool, error) {
-			if len(details) == 0 {
-				return false, fmt.Errorf("no transaction details could be found")
-			}
-
-			confirmations := confirms(details[0].Block.Height, syncBlock.Height)
-			for _, tx := range details {
-				for _, cred := range tx.Credits {
-					pkVersion := tx.MsgTx.TxOut[cred.Index].Version
-					pkScript := tx.MsgTx.TxOut[cred.Index].PkScript
-					_, addrs, _, err := txscript.ExtractPkScriptAddrs(pkVersion,
-						pkScript, activeNet.Params)
-					if err != nil {
-						// Non standard script, skip.
-						continue
-					}
-					for _, addr := range addrs {
-						addrStr := addr.EncodeAddress()
-						addrData, ok := allAddrData[addrStr]
-						if ok {
-							addrData.amount += cred.Amount
-							// Always overwrite confirmations with newer ones.
-							addrData.confirmations = confirmations
-						} else {
-							addrData = AddrData{
-								amount:        cred.Amount,
-								confirmations: confirmations,
-							}
-						}
-						addrData.tx = append(addrData.tx, tx.Hash.String())
-						allAddrData[addrStr] = addrData
-					}
-				}
-			}
-			return false, nil
-		})
-	if err != nil {
-		return nil, err
-	}
-
-	// Massage address data into output format.
-	numAddresses := len(allAddrData)
-	ret := make([]dcrjson.ListReceivedByAddressResult, numAddresses, numAddresses)
-	idx := 0
-	for address, addrData := range allAddrData {
-		ret[idx] = dcrjson.ListReceivedByAddressResult{
-			Address:       address,
-			Amount:        addrData.amount.ToUnit(dcrutil.AmountCoin),
-			Confirmations: uint64(addrData.confirmations),
-			TxIDs:         addrData.tx,
-		}
-		idx++
-	}
-	return ret, nil
-}
-
-// ListSinceBlock handles a listsinceblock request by returning an array of maps
-// with details of sent and received wallet transactions since the given block.
-func ListSinceBlock(w *wallet.Wallet, chainSvr *chain.Client,
-	icmd interface{}) (interface{}, error) {
-	cmd := icmd.(*dcrjson.ListSinceBlockCmd)
-
-	syncBlock := w.Manager.SyncedTo()
-	targetConf := int64(*cmd.TargetConfirmations)
-
-	// For the result we need the block hash for the last block counted
-	// in the blockchain due to confirmations. We send this off now so that
-	// it can arrive asynchronously while we figure out the rest.
-	gbh := chainSvr.GetBlockHashAsync(int64(syncBlock.Height) + 1 - targetConf)
-
-	var start int32
-	if cmd.BlockHash != nil {
-		hash, err := chainhash.NewHashFromStr(*cmd.BlockHash)
-		if err != nil {
-			return nil, DeserializationError{err}
-		}
-		block, err := chainSvr.GetBlockVerbose(hash, false)
-		if err != nil {
-			return nil, err
-		}
-		start = int32(block.Height) + 1
-	}
-
-	txInfoList, err := w.ListSinceBlock(start, -1, syncBlock.Height)
-	if err != nil {
-		return nil, err
-	}
-
-	// Done with work, get the response.
-	blockHash, err := gbh.Receive()
-	if err != nil {
-		return nil, err
-	}
-
-	res := dcrjson.ListSinceBlockResult{
-		Transactions: txInfoList,
-		LastBlock:    blockHash.String(),
-	}
-	return res, nil
-}
-
-// scriptInfo models the binary or interface versions of JSON data to
-// return in a ListScriptsResult.
-type scriptInfo struct {
-	redeemScript []byte
-	address      dcrutil.Address
-}
-
-// ListScripts handles a listscripts request by returning an
-// array of script details for all scripts in the wallet.
-func ListScripts(w *wallet.Wallet, chainSvr *chain.Client,
-	icmd interface{}) (interface{}, error) {
-	scriptList := make(map[[20]byte]scriptInfo)
-
-	// Fetch all the address manager scripts first.
-	importedAcct, err := w.Manager.LookupAccount(waddrmgr.ImportedAddrAccountName)
-	if err != nil {
-		return nil, err
-	}
-
-	var managerScriptAddrs []waddrmgr.ManagedScriptAddress
-	err = w.Manager.ForEachAccountAddress(importedAcct,
-		func(maddr waddrmgr.ManagedAddress) error {
-			msa, is := maddr.(waddrmgr.ManagedScriptAddress)
-			if is {
-				managerScriptAddrs = append(managerScriptAddrs, msa)
-			}
-			return nil
-		})
-	if err != nil {
-		log.Errorf("failed to iterate through the addrmgr scripts: %v", err)
-	}
-	for _, msa := range managerScriptAddrs {
-		h := msa.Address().Hash160()
-		scr, err := msa.Script()
-		if err != nil {
-			return nil, err
-		}
-		scriptList[*h] = scriptInfo{
-			redeemScript: scr,
-			address:      msa.Address(),
-		}
-	}
-
-	// Fetch all the scripts from the transaction manager.
-	txsScripts, err := w.TxStore.StoredTxScripts()
-	if err != nil {
-		return nil, fmt.Errorf("failed to access stored txmgr scripts")
-	}
-	for _, scr := range txsScripts {
-		addr, err := dcrutil.NewAddressScriptHash(scr, activeNet.Params)
-		if err != nil {
-			log.Errorf("failed to parse txstore script: %v", err)
-			continue
-		}
-		h := addr.Hash160()
-		scriptList[*h] = scriptInfo{
-			redeemScript: scr,
-			address:      addr,
-		}
-	}
-
-	// Generate the JSON struct result.
-	listScriptsResultSIs := make([]dcrjson.ScriptInfo, len(scriptList))
-	itr := 0
-	for h, si := range scriptList {
-		listScriptsResultSIs[itr].Hash160 = hex.EncodeToString(h[:])
-		listScriptsResultSIs[itr].RedeemScript =
-			hex.EncodeToString(si.redeemScript)
-		listScriptsResultSIs[itr].Address = si.address.EncodeAddress()
-		itr++
-	}
-
-	return &dcrjson.ListScriptsResult{listScriptsResultSIs}, nil
-}
-
-// ListTransactions handles a listtransactions request by returning an
-// array of maps with details of sent and recevied wallet transactions.
-func ListTransactions(w *wallet.Wallet, chainSvr *chain.Client,
-	icmd interface{}) (interface{}, error) {
-	cmd := icmd.(*dcrjson.ListTransactionsCmd)
-
-	// TODO: ListTransactions does not currently understand the difference
-	// between transactions pertaining to one account from another.  This
-	// will be resolved when wtxmgr is combined with the waddrmgr namespace.
-
-	if cmd.Account != nil && *cmd.Account != "*" {
-		// For now, don't bother trying to continue if the user
-		// specified an account, since this can't be (easily or
-		// efficiently) calculated.
-		return nil, &dcrjson.RPCError{
-			Code:    dcrjson.ErrRPCWallet,
-			Message: "Transactions are not yet grouped by account",
-		}
-	}
-
-	return w.ListTransactions(*cmd.From, *cmd.Count)
-}
-
-// ListAddressTransactions handles a listaddresstransactions request by
-// returning an array of maps with details of spent and received wallet
-// transactions.  The form of the reply is identical to listtransactions,
-// but the array elements are limited to transaction details which are
-// about the addresess included in the request.
-func ListAddressTransactions(w *wallet.Wallet, chainSvr *chain.Client,
-	icmd interface{}) (interface{}, error) {
-	cmd := icmd.(*dcrjson.ListAddressTransactionsCmd)
-
-	if cmd.Account != nil && *cmd.Account != "*" {
-		return nil, &dcrjson.RPCError{
-			Code: dcrjson.ErrRPCInvalidParameter,
-			Message: "Listing transactions for addresses may only " +
-				"be done for all accounts",
-		}
-	}
-
-	// Decode addresses.
-	hash160Map := make(map[string]struct{})
-	for _, addrStr := range cmd.Addresses {
-		addr, err := decodeAddress(addrStr, activeNet.Params)
-		if err != nil {
-			return nil, err
-		}
-		hash160Map[string(addr.ScriptAddress())] = struct{}{}
-	}
-
-	return w.ListAddressTransactions(hash160Map)
-}
-
-// ListAllTransactions handles a listalltransactions request by returning
-// a map with details of sent and recevied wallet transactions.  This is
-// similar to ListTransactions, except it takes only a single optional
-// argument for the account name and replies with all transactions.
-func ListAllTransactions(w *wallet.Wallet, chainSvr *chain.Client,
-	icmd interface{}) (interface{}, error) {
-	cmd := icmd.(*dcrjson.ListAllTransactionsCmd)
-
-	if cmd.Account != nil && *cmd.Account != "*" {
-		return nil, &dcrjson.RPCError{
-			Code:    dcrjson.ErrRPCInvalidParameter,
-			Message: "Listing all transactions may only be done for all accounts",
-		}
-	}
-
-	return w.ListAllTransactions()
-}
-
-// ListUnspent handles the listunspent command.
-func ListUnspent(w *wallet.Wallet, chainSvr *chain.Client,
-	icmd interface{}) (interface{}, error) {
-	cmd := icmd.(*dcrjson.ListUnspentCmd)
-
-	var addresses map[string]struct{}
-	if cmd.Addresses != nil {
-		addresses = make(map[string]struct{})
-		// confirm that all of them are good:
-		for _, as := range *cmd.Addresses {
-			a, err := decodeAddress(as, activeNet.Params)
-			if err != nil {
-				return nil, err
-			}
-			addresses[a.EncodeAddress()] = struct{}{}
-		}
-	}
-
-	return w.ListUnspent(int32(*cmd.MinConf), int32(*cmd.MaxConf), addresses)
-}
-
-// ListUnspentMultisig handles the listunspentmultisig command.
-func ListUnspentMultisig(w *wallet.Wallet, chainSvr *chain.Client,
-	icmd interface{}) (interface{}, error) {
-	return nil, nil
-}
-
-// LockUnspent handles the lockunspent command.
-func LockUnspent(w *wallet.Wallet, chainSvr *chain.Client,
-	icmd interface{}) (interface{}, error) {
-	cmd := icmd.(*dcrjson.LockUnspentCmd)
-
-	switch {
-	case cmd.Unlock && len(cmd.Transactions) == 0:
-		w.ResetLockedOutpoints()
-	default:
-		for _, input := range cmd.Transactions {
-			txSha, err := chainhash.NewHashFromStr(input.Txid)
-			if err != nil {
-				return nil, ParseError{err}
-			}
-			op := wire.OutPoint{Hash: *txSha, Index: input.Vout}
-			if cmd.Unlock {
-				w.UnlockOutpoint(op)
-			} else {
-				w.LockOutpoint(op)
-			}
-		}
-	}
-	return true, nil
-}
-
-// PurchaseTicket indicates to the wallet that a ticket should be purchased
-// using all currently available funds. If the ticket could not be purchased
-// because there are not enough eligible funds, an error will be returned.
-// cj: Doesn't actually use chainSvr.
-func PurchaseTicket(w *wallet.Wallet, chainSvr *chain.Client,
-	icmd interface{}) (interface{}, error) {
-
-	// Enforce valid and positive spend limit.
-	cmd := icmd.(*dcrjson.PurchaseTicketCmd)
-	spendLimit, err := dcrutil.NewAmount(cmd.SpendLimit)
-	if err != nil {
-		return nil, err
-	}
-	if spendLimit < 0 {
-		return nil, ErrNeedPositiveSpendLimit
-	}
-
-	// Override the minimum number of required confirmations if specified
-	// and enforce it is positive.
-	minConf := int32(1)
-	if cmd.MinConf != nil {
-		minConf = int32(*cmd.MinConf)
-		if minConf < 0 {
-			return nil, ErrNeedPositiveMinconf
-		}
-	}
-
-	// Set ticket address if specified.
-	var ticketAddr dcrutil.Address
-	if cmd.TicketAddress != nil {
-		addr, err := decodeAddress(*cmd.TicketAddress, activeNet.Params)
-		if err != nil {
-			return nil, err
-		}
-		ticketAddr = addr
-	}
-
-	hash, err := w.CreatePurchaseTicket(0, spendLimit, minConf, ticketAddr)
-	if err != nil {
-		if err == wallet.ErrSStxInputOverflow {
-			hash = ""
-		}
-	}
-
-	return hash, err
-}
-
-// RedeemMultiSigOut receives a transaction hash/idx and fetches the first output
-// index or indices with known script hashes from the transaction. It then
-// construct a transaction with a single P2PKH paying to a specified address.
-// It signs any inputs that it can, then provides the raw transaction to
-// the user to export to others to sign.
-func RedeemMultiSigOut(w *wallet.Wallet, chainSvr *chain.Client,
-	icmd interface{}) (interface{}, error) {
-	cmd := icmd.(*dcrjson.RedeemMultiSigOutCmd)
-
-	// Convert the address to a useable format. If
-	// we have no address, create a new address in
-	// this wallet to send the output to.
-	var addr dcrutil.Address
-	var err error
-	if cmd.Address != nil {
-		addr, err = decodeAddress(*cmd.Address, activeNet.Params)
-	} else {
-		account := uint32(waddrmgr.DefaultAccountNum)
-		addr, err = w.NewAddress(account)
-		if err != nil {
-			return nil, err
-		}
-	}
-
-	// Lookup the multisignature output and get the amount
-	// along with the script for that transaction. Then,
-	// begin crafting a MsgTx.
-	hash, err := chainhash.NewHashFromStr(cmd.Hash)
-	if err != nil {
-		return nil, err
-	}
-	op := wire.OutPoint{
-		*hash,
-		cmd.Index,
-		cmd.Tree,
-	}
-	msCredit, err := w.TxStore.GetMultisigCredit(&op)
-	if err != nil {
-		return nil, err
-	}
-	sc := txscript.GetScriptClass(txscript.DefaultScriptVersion,
-		msCredit.MSScript)
-	if sc != txscript.MultiSigTy {
-		return nil, fmt.Errorf("invalid P2SH script: not multisig")
-	}
-	var msgTx wire.MsgTx
-	msgTx.AddTxIn(wire.NewTxIn(&op, nil))
-
-	// Calculate the fees required, and make sure we have enough.
-	// Then produce the txout.
-	size := wallet.EstimateTxSize(1, 1)
-	var feeIncrement dcrutil.Amount
-	switch {
-	case activeNet.Params == &chaincfg.MainNetParams:
-		feeIncrement = wallet.FeeIncrementMainnet
-	case activeNet.Params == &chaincfg.TestNetParams:
-		feeIncrement = wallet.FeeIncrementTestnet
-	default:
-		feeIncrement = wallet.FeeIncrementTestnet
-	}
-	feeEst := wallet.FeeForSize(feeIncrement, size)
-	if feeEst >= msCredit.Amount {
-		return nil, fmt.Errorf("multisig out amt is too small "+
-			"(have %v, %v fee suggested)", msCredit.Amount, feeEst)
-	}
-	toReceive := msCredit.Amount - feeEst
-	pkScript, err := txscript.PayToAddrScript(addr)
-	if err != nil {
-		return nil, fmt.Errorf("cannot create txout script: %s", err)
-	}
-	msgTx.AddTxOut(wire.NewTxOut(int64(toReceive), pkScript))
-
-	// Start creating the SignRawTransactionCmd.
-	outpointScript, err := txscript.PayToScriptHashScript(msCredit.ScriptHash[:])
-	if err != nil {
-		return nil, err
-	}
-	outpointScriptStr := hex.EncodeToString(outpointScript)
-
-	rti := dcrjson.RawTxInput{
-		cmd.Hash,
-		cmd.Index,
-		cmd.Tree,
-		outpointScriptStr,
-		"",
-	}
-	rtis := []dcrjson.RawTxInput{rti}
-
-	var buf bytes.Buffer
-	buf.Grow(msgTx.SerializeSize())
-	if err = msgTx.Serialize(&buf); err != nil {
-		return nil, err
-	}
-	txDataStr := hex.EncodeToString(buf.Bytes())
-	sigHashAll := "ALL"
-
-	srtc := &dcrjson.SignRawTransactionCmd{
-		txDataStr,
-		&rtis,
-		&[]string{},
-		&sigHashAll,
-	}
-
-	// Sign it and give the results to the user.
-	signedTxResult, err := SignRawTransaction(w, chainSvr, srtc)
-	if signedTxResult == nil || err != nil {
-		return nil, err
-	}
-	srtTyped := signedTxResult.(dcrjson.SignRawTransactionResult)
-	return dcrjson.RedeemMultiSigOutResult{srtTyped.Hex,
-		srtTyped.Complete,
-		srtTyped.Errors}, nil
-}
-
-// RedeemMultisigOuts receives a script hash (in the form of a
-// script hash address), looks up all the unspent outpoints associated
-// with that address, then generates a list of partially signed
-// transactions spending to either an address specified or internal
-// addresses in this wallet.
-func RedeemMultiSigOuts(w *wallet.Wallet, chainSvr *chain.Client,
-	icmd interface{}) (interface{}, error) {
-	cmd := icmd.(*dcrjson.RedeemMultiSigOutsCmd)
-
-	// Get all the multisignature outpoints that are unspent for this
-	// address.
-	addr, err := decodeAddress(cmd.FromScrAddress, activeNet.Params)
-	if err != nil {
-		return nil, err
-	}
-	msos, err := w.TxStore.UnspentMultisigCreditsForAddress(addr)
-	if err != nil {
-		return nil, err
-	}
-	max := uint32(0xffffffff)
-	if cmd.Number != nil {
-		max = uint32(*cmd.Number)
-	}
-
-	itr := uint32(0)
-	rmsoResults := make([]dcrjson.RedeemMultiSigOutResult, len(msos), len(msos))
-	for i, mso := range msos {
-		if itr > max {
-			break
-		}
-
-		rmsoRequest := &dcrjson.RedeemMultiSigOutCmd{
-			Hash:    mso.OutPoint.Hash.String(),
-			Index:   mso.OutPoint.Index,
-			Tree:    mso.OutPoint.Tree,
-			Address: cmd.ToAddress,
-		}
-		redeemResult, err := RedeemMultiSigOut(w, chainSvr, rmsoRequest)
-		if err != nil {
-			return nil, err
-		}
-		redeemResultTyped := redeemResult.(dcrjson.RedeemMultiSigOutResult)
-		rmsoResults[i] = redeemResultTyped
-
-		itr++
-	}
-
-	return dcrjson.RedeemMultiSigOutsResult{rmsoResults}, nil
-}
-
-func TicketsForAddress(w *wallet.Wallet, chainSvr *chain.Client,
-	icmd interface{}) (interface{}, error) {
-	cmd := icmd.(*dcrjson.TicketsForAddressCmd)
-
-	addr, err := dcrutil.DecodeAddress(cmd.Address, w.ChainParams())
-	if err != nil {
-		return nil, err
-	}
-
-	tickets, err := w.StakeMgr.DumpSStxHashesForAddress(addr)
-	if err != nil {
-		return nil, err
-	}
-
-	ticketsStr := make([]string, len(tickets), len(tickets))
-	for i, h := range tickets {
-		ticketsStr[i] = h.String()
-	}
-
-	return dcrjson.TicketsForAddressResult{ticketsStr}, nil
-}
-
-// sendPairs creates and sends payment transactions.
-// It returns the transaction hash in string format upon success
-// All errors are returned in dcrjson.RPCError format
-func sendPairs(w *wallet.Wallet, chainSvr *chain.Client,
-	amounts map[string]dcrutil.Amount, account uint32, minconf int32) (string,
-	error) {
-	createdTx, err := w.SendPairs(amounts, account, minconf)
-	if err != nil {
-		if err == wallet.ErrNonPositiveAmount {
-			return "", ErrNeedPositiveAmount
-		}
-		if waddrmgr.IsError(err, waddrmgr.ErrLocked) {
-			return "", &ErrWalletUnlockNeeded
-		}
-		switch err.(type) {
-		case dcrjson.RPCError:
-			return "", err
-		}
-
-		return "", &dcrjson.RPCError{
-			Code:    dcrjson.ErrRPCInternal.Code,
-			Message: err.Error(),
-		}
-	}
-
-	txShaStr := createdTx.MsgTx.TxSha().String()
-	log.Infof("Successfully sent transaction %v", txShaStr)
-	return txShaStr, nil
-}
-
-func isNilOrEmpty(s *string) bool {
-	return s == nil || *s == ""
-}
-
-// SendFrom handles a sendfrom RPC request by creating a new transaction
-// spending unspent transaction outputs for a wallet to another payment
-// address.  Leftover inputs not sent to the payment address or a fee for
-// the miner are sent back to a new address in the wallet.  Upon success,
-// the TxID for the created transaction is returned.
-func SendFrom(w *wallet.Wallet, chainSvr *chain.Client,
-	icmd interface{}) (interface{}, error) {
-	cmd := icmd.(*dcrjson.SendFromCmd)
-
-	// Transaction comments are not yet supported.  Error instead of
-	// pretending to save them.
-	if !isNilOrEmpty(cmd.Comment) || !isNilOrEmpty(cmd.CommentTo) {
-		return nil, &dcrjson.RPCError{
-			Code:    dcrjson.ErrRPCUnimplemented,
-			Message: "Transaction comments are not yet supported",
-		}
-	}
-
-	account, err := w.Manager.LookupAccount(cmd.FromAccount)
-	if err != nil {
-		return nil, err
-	}
-
-	// Check that signed integer parameters are positive.
-	if cmd.Amount < 0 {
-		return nil, ErrNeedPositiveAmount
-	}
-	minConf := int32(*cmd.MinConf)
-	if minConf < 0 {
-		return nil, ErrNeedPositiveMinconf
-	}
-	// Create map of address and amount pairs.
-	amt, err := dcrutil.NewAmount(cmd.Amount)
-	if err != nil {
-		return nil, err
-	}
-	pairs := map[string]dcrutil.Amount{
-		cmd.ToAddress: amt,
-	}
-
-	return sendPairs(w, chainSvr, pairs, account, minConf)
-}
-
-// SendMany handles a sendmany RPC request by creating a new transaction
-// spending unspent transaction outputs for a wallet to any number of
-// payment addresses.  Leftover inputs not sent to the payment address
-// or a fee for the miner are sent back to a new address in the wallet.
-// Upon success, the TxID for the created transaction is returned.
-func SendMany(w *wallet.Wallet, chainSvr *chain.Client,
-	icmd interface{}) (interface{}, error) {
-	cmd := icmd.(*dcrjson.SendManyCmd)
-
-	// Transaction comments are not yet supported.  Error instead of
-	// pretending to save them.
-	if !isNilOrEmpty(cmd.Comment) {
-		return nil, &dcrjson.RPCError{
-			Code:    dcrjson.ErrRPCUnimplemented,
-			Message: "Transaction comments are not yet supported",
-		}
-	}
-
-	account, err := w.Manager.LookupAccount(cmd.FromAccount)
-	if err != nil {
-		return nil, err
-	}
-
-	// Check that minconf is positive.
-	minConf := int32(*cmd.MinConf)
-	if minConf < 0 {
-		return nil, ErrNeedPositiveMinconf
-	}
-
-	// Recreate address/amount pairs, using dcrutil.Amount.
-	pairs := make(map[string]dcrutil.Amount, len(cmd.Amounts))
-	for k, v := range cmd.Amounts {
-		amt, err := dcrutil.NewAmount(v)
-		if err != nil {
-			return nil, err
-		}
-		pairs[k] = amt
-	}
-
-	return sendPairs(w, chainSvr, pairs, account, minConf)
-}
-
-// SendToAddress handles a sendtoaddress RPC request by creating a new
-// transaction spending unspent transaction outputs for a wallet to another
-// payment address.  Leftover inputs not sent to the payment address or a fee
-// for the miner are sent back to a new address in the wallet.  Upon success,
-// the TxID for the created transaction is returned.
-func SendToAddress(w *wallet.Wallet, chainSvr *chain.Client,
-	icmd interface{}) (interface{}, error) {
-	cmd := icmd.(*dcrjson.SendToAddressCmd)
-
-	// Transaction comments are not yet supported.  Error instead of
-	// pretending to save them.
-	if !isNilOrEmpty(cmd.Comment) || !isNilOrEmpty(cmd.CommentTo) {
-		return nil, &dcrjson.RPCError{
-			Code:    dcrjson.ErrRPCUnimplemented,
-			Message: "Transaction comments are not yet supported",
-		}
-	}
-
-	amt, err := dcrutil.NewAmount(cmd.Amount)
-	if err != nil {
-		return nil, err
-	}
-
-	// Check that signed integer parameters are positive.
-	if amt < 0 {
-		return nil, ErrNeedPositiveAmount
-	}
-
-	// Mock up map of address and amount pairs.
-	pairs := map[string]dcrutil.Amount{
-		cmd.Address: amt,
-	}
-
-	// sendtoaddress always spends from the default account, this matches bitcoind
-	return sendPairs(w, chainSvr, pairs, waddrmgr.DefaultAccountNum, 1)
-}
-
-// SendToMultiSig handles a sendtomultisig RPC request by creating a new
-// transaction spending amount many funds to an output containing a multi-
-// signature script hash. The function will fail if there isn't at least one
-// public key in the public key list that corresponds to one that is owned
-// locally.
-// Upon successfully sending the transaction to the daemon, the script hash
-// is stored in the transaction manager and the corresponding address
-// specified to be watched by the daemon.
-// The function returns a tx hash, P2SH address, and a multisig script if
-// successful.
-// TODO Use with non-default accounts as well
-func SendToMultiSig(w *wallet.Wallet, chainSvr *chain.Client,
-	icmd interface{}) (interface{}, error) {
-	cmd := icmd.(*dcrjson.SendToMultiSigCmd)
-	account := uint32(waddrmgr.DefaultAccountNum)
-	amount, err := dcrutil.NewAmount(cmd.Amount)
-	if err != nil {
-		return nil, err
-	}
-	nrequired := int8(*cmd.NRequired)
-	minconf := int32(*cmd.MinConf)
-	pubkeys := make([]*dcrutil.AddressSecpPubKey, len(cmd.Pubkeys))
-
-	// The address list will made up either of addreseses (pubkey hash), for
-	// which we need to look up the keys in wallet, straight pubkeys, or a
-	// mixture of the two.
-	for i, a := range cmd.Pubkeys {
-		// Try to parse as pubkey address.
-		a, err := decodeAddress(a, activeNet.Params)
-		if err != nil {
-			return nil, err
-		}
-
-		switch addr := a.(type) {
-		case *dcrutil.AddressSecpPubKey:
-			pubkeys[i] = addr
-		case *dcrutil.AddressPubKeyHash:
-			ainfo, err := w.Manager.Address(addr)
-			if err != nil {
-				return nil, err
-			}
-
-			apkinfo := ainfo.(waddrmgr.ManagedPubKeyAddress)
-
-			// This will be an addresspubkey.
-			a, err := decodeAddress(apkinfo.ExportPubKey(),
-				activeNet.Params)
-			if err != nil {
-				return nil, err
-			}
-
-			apk := a.(*dcrutil.AddressSecpPubKey)
-			pubkeys[i] = apk
-		default:
-			return nil, err
-		}
-	}
-
-	ctx, addr, script, err :=
-		w.CreateMultisigTx(account, amount, pubkeys, nrequired, minconf)
-	if err != nil {
-		return nil, fmt.Errorf("CreateMultisigTx error: %v", err.Error())
-	}
-
-	result := &dcrjson.SendToMultiSigResult{
-		ctx.MsgTx.TxSha().String(),
-		addr.EncodeAddress(),
-		hex.EncodeToString(script),
-	}
-
-	err = chainSvr.NotifyReceived([]dcrutil.Address{addr})
-	if err != nil {
-		return nil, err
-	}
-
-	log.Infof("Successfully sent funds to multisignature output in "+
-		"transaction %v", ctx.MsgTx.TxSha().String())
-
-	return result, nil
-}
-
-// SendToSStx handles a sendtosstx RPC request by creating a new transaction
-// payment addresses.  Leftover inputs not sent to the payment address
-// or a fee for the miner are sent back to a new address in the wallet.
-// Upon success, the TxID for the created transaction is returned.
-// DECRED TODO: Clean these up
-func SendToSStx(w *wallet.Wallet, chainSvr *chain.Client,
-	icmd interface{}) (interface{}, error) {
-	cmd := icmd.(*dcrjson.SendToSStxCmd)
-	minconf := int32(*cmd.MinConf)
-
-	account, err := w.Manager.LookupAccount(cmd.FromAccount)
-	if err != nil {
-		return nil, err
-	}
-
-	// Check that minconf is positive.
-	if minconf < 0 {
-		return nil, ErrNeedPositiveMinconf
-	}
-
-	// Recreate address/amount pairs, using dcrutil.Amount.
-	pair := make(map[string]dcrutil.Amount, len(cmd.Amounts))
-	for k, v := range cmd.Amounts {
-		pair[k] = dcrutil.Amount(v)
-	}
-	// Get current block's height and hash.
-	bs, err := chainSvr.BlockStamp()
-	if err != nil {
-		return nil, err
-	}
-
-	usedEligible := []wtxmgr.Credit{}
-	eligible, err := w.FindEligibleOutputs(account, minconf, bs)
-	if err != nil {
-		return nil, err
-	}
-	// check to properly find utxos from eligible to help signMsgTx later on
-	for _, input := range cmd.Inputs {
-		for _, allEligible := range eligible {
-
-			if allEligible.Hash.String() == input.Txid &&
-				allEligible.Index == input.Vout &&
-				allEligible.Tree == input.Tree {
-				usedEligible = append(usedEligible, allEligible)
-				break
-			}
-		}
-	}
-	// Create transaction, replying with an error if the creation
-	// was not successful.
-	createdTx, err := w.CreateSStxTx(pair, usedEligible, cmd.Inputs,
-		cmd.COuts, minconf)
-	if err != nil {
-		switch err {
-		case wallet.ErrNonPositiveAmount:
-			return nil, ErrNeedPositiveAmount
-		default:
-			return nil, err
-		}
-	}
-	// TODO Why is this here? Can we remove it? cj
-	/*
-		var ok bool
-		createdTx.msgtx, ok, err = chainSvr.SignRawTransaction(createdTx.msgtx)
-		if err != nil {
-			log.Errorf("Error signing tx: %v", err)
-			return nil, err
-		}
-		if !ok {
-			log.Errorf("Not all inputs have been signed for sstx")
-			return nil, err
-		}
-	*/
-
-	txSha, err := chainSvr.SendRawTransaction(createdTx.MsgTx, false)
-	if err != nil {
-		return nil, err
-	}
-	log.Infof("Successfully sent SStx purchase transaction %v", txSha)
-	return txSha.String(), nil
-}
-
-// SendToSSGen handles a sendtossgen RPC request by creating a new transaction
-// spending a stake ticket and generating stake rewards.
-// Upon success, the TxID for the created transaction is returned.
-// DECRED TODO: Clean these up
-func SendToSSGen(w *wallet.Wallet, chainSvr *chain.Client,
-	icmd interface{}) (interface{}, error) {
-	cmd := icmd.(*dcrjson.SendToSSGenCmd)
-
-	_, err := w.Manager.LookupAccount(cmd.FromAccount)
-	if err != nil {
-		return nil, err
-	}
-
-	// Get the tx hash for the ticket.
-	ticketHash, err := chainhash.NewHashFromStr(cmd.TicketHash)
-	if err != nil {
-		return nil, err
-	}
-
-	// Get the block header hash that the SSGen tx votes on.
-	blockHash, err := chainhash.NewHashFromStr(cmd.BlockHash)
-	if err != nil {
-		return nil, err
-	}
-
-	// Create transaction, replying with an error if the creation
-	// was not successful.
-	createdTx, err := w.CreateSSGenTx(*ticketHash, *blockHash,
-		cmd.Height, cmd.VoteBits)
-	if err != nil {
-		switch err {
-		case wallet.ErrNonPositiveAmount:
-			return nil, ErrNeedPositiveAmount
-		default:
-			return nil, err
-		}
-	}
-
-	txSha := createdTx.MsgTx.TxSha()
-
-	log.Infof("Successfully sent transaction %v", txSha)
-	return txSha.String(), nil
-}
-
-// SendToSSRtx handles a sendtossrtx RPC request by creating a new transaction
-// spending a stake ticket and generating stake rewards.
-// Upon success, the TxID for the created transaction is returned.
-// DECRED TODO: Clean these up
-func SendToSSRtx(w *wallet.Wallet, chainSvr *chain.Client,
-	icmd interface{}) (interface{}, error) {
-	cmd := icmd.(*dcrjson.SendToSSRtxCmd)
-
-	_, err := w.Manager.LookupAccount(cmd.FromAccount)
-	if err != nil {
-		return nil, err
-	}
-
-	// Get the tx hash for the ticket.
-	ticketHash, err := chainhash.NewHashFromStr(cmd.TicketHash)
-	if err != nil {
-		return nil, err
-	}
-
-	// Create transaction, replying with an error if the creation
-	// was not successful.
-	createdTx, err := w.CreateSSRtx(*ticketHash)
-	if err != nil {
-		switch err {
-		case wallet.ErrNonPositiveAmount:
-			return nil, ErrNeedPositiveAmount
-		default:
-			return nil, err
-		}
-	}
-
-	txSha, err := chainSvr.SendRawTransaction(createdTx.MsgTx, false)
-	if err != nil {
-		return nil, err
-	}
-	log.Infof("Successfully sent transaction %v", txSha)
-	return txSha.String(), nil
-}
-
-// SetGenerate enables or disables stake mining the wallet (ticket
-// autopurchase, vote generation, and revocation generation). The
-// number of processors may be declared but is ignored (as this is
-// non-PoW work).
-func SetGenerate(w *wallet.Wallet, chainSvr *chain.Client,
-	icmd interface{}) (interface{}, error) {
-	cmd := icmd.(*dcrjson.SetGenerateCmd)
-	err := w.SetGenerate(cmd.Generate)
-
-	return nil, err
-}
-
-// SetTicketMaxPrice sets the maximum price the user is willing to pay for a
-// ticket.
-func SetTicketMaxPrice(w *wallet.Wallet, chainSvr *chain.Client,
-	icmd interface{}) (interface{}, error) {
-	cmd := icmd.(*dcrjson.SetTicketMaxPriceCmd)
-
-	amt, err := dcrutil.NewAmount(cmd.Max)
-	if err != nil {
-		return nil, err
-	}
-
-	w.SetTicketMaxPrice(amt)
-	return nil, nil
-}
-
-// SetTicketVoteBits sets the per-ticket voteBits for a given ticket from
-// a ticket hash. Missing tickets return an error.
-func SetTicketVoteBits(w *wallet.Wallet, chainSvr *chain.Client,
-	icmd interface{}) (interface{}, error) {
-	cmd := icmd.(*dcrjson.SetTicketVoteBitsCmd)
-	ticket, err := chainhash.NewHashFromStr(cmd.TxHash)
-	if err != nil {
-		return nil, err
-	}
-
-	err = w.StakeMgr.UpdateSStxVoteBits(ticket, cmd.VoteBits)
-	if err != nil {
-		return nil, err
-	}
-
-	return nil, nil
-}
-
-// SetTxFee sets the transaction fee per kilobyte added to transactions.
-func SetTxFee(w *wallet.Wallet, chainSvr *chain.Client,
-	icmd interface{}) (interface{}, error) {
-	cmd := icmd.(*dcrjson.SetTxFeeCmd)
-
-	// Check that amount is not negative.
-	if cmd.Amount < 0 {
-		return nil, ErrNeedPositiveAmount
-	}
-
-	incr, err := dcrutil.NewAmount(cmd.Amount)
-	if err != nil {
-		return nil, err
-	}
-	w.SetFeeIncrement(incr)
-
-	// A boolean true result is returned upon success.
-	return true, nil
-}
-
-// SignMessage signs the given message with the private key for the given
-// address
-func SignMessage(w *wallet.Wallet, chainSvr *chain.Client,
-	icmd interface{}) (interface{}, error) {
-	cmd := icmd.(*dcrjson.SignMessageCmd)
-
-	addr, err := decodeAddress(cmd.Address, activeNet.Params)
-	if err != nil {
-		return nil, err
-	}
-
-	ainfo, err := w.Manager.Address(addr)
-	if err != nil {
-		return nil, err
-	}
-	pka, ok := ainfo.(waddrmgr.ManagedPubKeyAddress)
-	if !ok {
-		msg := fmt.Sprintf("Address '%s' does not have an associated "+
-			"private key", addr)
-		return nil, &dcrjson.RPCError{
-			Code:    dcrjson.ErrRPCInvalidAddressOrKey,
-			Message: msg,
-		}
-	}
-	privKey, err := pka.PrivKey()
-	if err != nil {
-		return nil, err
-	}
-
-	fullmsg := "Decred Signed Message:\n" + cmd.Message
-	r, s, err := chainec.Secp256k1.Sign(privKey, chainhash.HashFuncB([]byte(fullmsg)))
-	if err != nil {
-		return nil, err
-	}
-	sig := chainec.Secp256k1.NewSignature(r, s)
-
-	return base64.StdEncoding.EncodeToString(sig.Serialize()), nil
-}
-
-// pendingTx is used for async fetching of transaction dependancies in
-// SignRawTransaction.
-type pendingTx struct {
-	resp   dcrrpcclient.FutureGetRawTransactionResult
-	inputs []uint32 // list of inputs that care about this tx.
-}
-
-// SignRawTransaction handles the signrawtransaction command.
-func SignRawTransaction(w *wallet.Wallet, chainSvr *chain.Client,
-	icmd interface{}) (interface{}, error) {
-	cmd := icmd.(*dcrjson.SignRawTransactionCmd)
-
-	serializedTx, err := decodeHexStr(cmd.RawTx)
-	if err != nil {
-		return nil, err
-	}
-	msgTx := wire.NewMsgTx()
-	err = msgTx.Deserialize(bytes.NewBuffer(serializedTx))
-	if err != nil {
-		e := errors.New("TX decode failed")
-		return nil, DeserializationError{e}
-	}
-
-	for _, input := range msgTx.TxIn {
-		if txscript.IsMultisigSigScript(input.SignatureScript) {
-			rs, err :=
-				txscript.MultisigRedeemScriptFromScriptSig(
-					input.SignatureScript)
-			if err != nil {
-				return nil, err
-			}
-
-			class, addrs, _, err := txscript.ExtractPkScriptAddrs(
-				txscript.DefaultScriptVersion, rs, activeNet.Params)
-			if err != nil {
-				// Non-standard outputs are skipped.
-				continue
-			}
-			if class != txscript.MultiSigTy {
-				// This should never happen, but be paranoid.
-				continue
-			}
-
-			isRelevant := false
-			for _, addr := range addrs {
-				_, err := w.Manager.Address(addr)
-				if err == nil {
-					isRelevant = true
-					err = w.Manager.MarkUsed(addr)
-					if err != nil {
-						return nil, err
-					}
-					log.Debugf("Marked address %v used", addr)
-				} else {
-					// Missing addresses are skipped.  Other errors should
-					// be propagated.
-					if !waddrmgr.IsError(err, waddrmgr.ErrAddressNotFound) {
-						return nil, err
-					}
-				}
-			}
-			// Add the script to the script databases.
-			if isRelevant {
-				err = w.TxStore.InsertTxScript(rs)
-				if err != nil {
-					return nil, err
-				}
-
-				// Get current block's height and hash.
-				bs, err := chainSvr.BlockStamp()
-				if err != nil {
-					return nil, err
-				}
-				mscriptaddr, err := w.Manager.ImportScript(rs, bs)
-				if err != nil {
-					switch {
-					// Don't care if it's already there.
-					case waddrmgr.IsError(err, waddrmgr.ErrDuplicateAddress):
-						break
-					case waddrmgr.IsError(err, waddrmgr.ErrLocked):
-						log.Debugf("failed to attempt script importation " +
-							"of incoming tx because addrmgr was locked")
-						break
-					default:
-						return nil, err
-					}
-				} else {
-					// This is the first time seeing this script address
-					// belongs to us, so do a rescan and see if there are
-					// any other outputs to this address.
-					job := &wallet.RescanJob{
-						Addrs:     []dcrutil.Address{mscriptaddr.Address()},
-						OutPoints: nil,
-						BlockStamp: waddrmgr.BlockStamp{
-							0,
-							*activeNet.Params.GenesisHash,
-						},
-					}
-
-					// Submit rescan job and log when the import has completed.
-					// Do not block on finishing the rescan.  The rescan success
-					// or failure is logged elsewhere, and the channel is not
-					// required to be read, so discard the return value.
-					_ = w.SubmitRescan(job)
-				}
-			}
-		}
-	}
-
-	// First we add the stuff we have been given.
-	// TODO(oga) really we probably should look these up with dcrd anyway
-	// to make sure that they match the blockchain if present.
-	inputs := make(map[wire.OutPoint][]byte)
-	scripts := make(map[string][]byte)
-	var cmdInputs []dcrjson.RawTxInput
-	if cmd.Inputs != nil {
-		cmdInputs = *cmd.Inputs
-	}
-	for _, rti := range cmdInputs {
-		inputSha, err := chainhash.NewHashFromStr(rti.Txid)
-		if err != nil {
-			return nil, DeserializationError{err}
-		}
-
-		txscript, err := decodeHexStr(rti.ScriptPubKey)
-		if err != nil {
-			return nil, err
-		}
-
-		// redeemScript is only actually used iff the user provided
-		// private keys. In which case, it is used to get the scripts
-		// for signing. If the user did not provide keys then we always
-		// get scripts from the wallet.
-		// Empty strings are ok for this one and hex.DecodeString will
-		// DTRT.
-		// Note that redeemScript is NOT only the redeemscript
-		// required to be appended to the end of a P2SH output
-		// spend, but the entire signature script for spending
-		// *any* outpoint with dummy values inserted into it
-		// that can later be replacing by txscript's sign.
-		if cmd.PrivKeys != nil && len(*cmd.PrivKeys) != 0 {
-			redeemScript, err := decodeHexStr(rti.RedeemScript)
-			if err != nil {
-				return nil, err
-			}
-
-			addr, err := dcrutil.NewAddressScriptHash(redeemScript,
-				activeNet.Params)
-			if err != nil {
-				return nil, DeserializationError{err}
-			}
-			scripts[addr.String()] = redeemScript
-		}
-		inputs[wire.OutPoint{
-			Hash:  *inputSha,
-			Tree:  rti.Tree,
-			Index: rti.Vout,
-		}] = txscript
-	}
-
-	// Now we go and look for any inputs that we were not provided by
-	// querying dcrd with getrawtransaction. We queue up a bunch of async
-	// requests and will wait for replies after we have checked the rest of
-	// the arguments.
-	requested := make(map[chainhash.Hash]*pendingTx)
-	for i, txIn := range msgTx.TxIn {
-		// We don't need the first input of a stakebase tx, as it's garbage
-		// anyway.
-		if i == 0 && *cmd.Flags == "ssgen" {
-			continue
-		}
-
-		// Did we get this txin from the arguments?
-		if _, ok := inputs[txIn.PreviousOutPoint]; ok {
-			continue
-		}
-
-		// Are we already fetching this tx? If so mark us as interested
-		// in this outpoint. (N.B. that any *sane* tx will only
-		// reference each outpoint once, since anything else is a double
-		// spend. We don't check this ourselves to save having to scan
-		// the array, it will fail later if so).
-		if ptx, ok := requested[txIn.PreviousOutPoint.Hash]; ok {
-			ptx.inputs = append(ptx.inputs,
-				txIn.PreviousOutPoint.Index)
-			continue
-		}
-
-		// Never heard of this one before, request it.
-		prevHash := &txIn.PreviousOutPoint.Hash
-		requested[txIn.PreviousOutPoint.Hash] = &pendingTx{
-			resp:   chainSvr.GetRawTransactionAsync(prevHash),
-			inputs: []uint32{txIn.PreviousOutPoint.Index},
-		}
-	}
-
-	// Parse list of private keys, if present. If there are any keys here
-	// they are the keys that we may use for signing. If empty we will
-	// use any keys known to us already.
-	var keys map[string]*dcrutil.WIF
-	if cmd.PrivKeys != nil {
-		keys = make(map[string]*dcrutil.WIF)
-
-		for _, key := range *cmd.PrivKeys {
-			wif, err := dcrutil.DecodeWIF(key)
-			if err != nil {
-				return nil, DeserializationError{err}
-			}
-
-			if !wif.IsForNet(activeNet.Params) {
-				s := "key network doesn't match wallet's"
-				return nil, DeserializationError{errors.New(s)}
-			}
-
-			var addr dcrutil.Address
-			switch wif.DSA() {
-			case chainec.ECTypeSecp256k1:
-				addr, err = dcrutil.NewAddressSecpPubKey(wif.SerializePubKey(),
-					activeNet.Params)
-				if err != nil {
-					return nil, DeserializationError{err}
-				}
-			case chainec.ECTypeEdwards:
-				addr, err = dcrutil.NewAddressEdwardsPubKey(
-					wif.SerializePubKey(),
-					activeNet.Params)
-				if err != nil {
-					return nil, DeserializationError{err}
-				}
-			case chainec.ECTypeSecSchnorr:
-				addr, err = dcrutil.NewAddressSecSchnorrPubKey(
-					wif.SerializePubKey(),
-					activeNet.Params)
-				if err != nil {
-					return nil, DeserializationError{err}
-				}
-			}
-			keys[addr.EncodeAddress()] = wif
-		}
-	}
-
-	var hashType txscript.SigHashType
-	switch *cmd.Flags {
-	case "ALL":
-		hashType = txscript.SigHashAll
-	case "NONE":
-		hashType = txscript.SigHashNone
-	case "SINGLE":
-		hashType = txscript.SigHashSingle
-	case "ALL|ANYONECANPAY":
-		hashType = txscript.SigHashAll | txscript.SigHashAnyOneCanPay
-	case "NONE|ANYONECANPAY":
-		hashType = txscript.SigHashNone | txscript.SigHashAnyOneCanPay
-	case "SINGLE|ANYONECANPAY":
-		hashType = txscript.SigHashSingle | txscript.SigHashAnyOneCanPay
-	case "ssgen": // Special case of SigHashAll
-		hashType = txscript.SigHashAll
-	case "ssrtx": // Special case of SigHashAll
-		hashType = txscript.SigHashAll
-	default:
-		e := errors.New("Invalid sighash parameter")
-		return nil, InvalidParameterError{e}
-	}
-
-	// We have checked the rest of the args. now we can collect the async
-	// txs. TODO(oga) If we don't mind the possibility of wasting work we
-	// could move waiting to the following loop and be slightly more
-	// asynchronous.
-	for txid, ptx := range requested {
-		tx, err := ptx.resp.Receive()
-		if err != nil {
-			return nil, err
-		}
-
-		for _, input := range ptx.inputs {
-			tree := dcrutil.TxTreeRegular
-			txType := stake.DetermineTxType(tx)
-			if txType != stake.TxTypeRegular {
-				tree = dcrutil.TxTreeStake
-			}
-
-			if input >= uint32(len(tx.MsgTx().TxOut)) {
-				e := fmt.Errorf("input %s:%d is not in tx",
-					txid.String(), input)
-				return nil, InvalidParameterError{e}
-			}
-
-			inputs[wire.OutPoint{
-				Hash:  txid,
-				Index: input,
-				Tree:  tree,
-			}] = tx.MsgTx().TxOut[input].PkScript
-		}
-	}
-
-	// All args collected. Now we can sign all the inputs that we can.
-	// `complete' denotes that we successfully signed all outputs and that
-	// all scripts will run to completion. This is returned as part of the
-	// reply.
-
-	var signErrors []dcrjson.SignRawTransactionError
-	for i, txIn := range msgTx.TxIn {
-		// For an SSGen tx, skip the first input as it is a stake base
-		// and doesn't need to be signed.
-		if i == 0 && *cmd.Flags == "ssgen" {
-			// Put some garbage in the signature script.
-			txIn.SignatureScript = []byte{0xDE, 0xAD, 0xBE, 0xEF}
-			continue
-		}
-
-		input, ok := inputs[txIn.PreviousOutPoint]
-		if !ok {
-			// failure to find previous is actually an error since
-			// we failed above if we don't have all the inputs.
-			return nil, fmt.Errorf("%s:%d,%v not found",
-				txIn.PreviousOutPoint.Hash,
-				txIn.PreviousOutPoint.Index,
-				txIn.PreviousOutPoint.Tree)
-		}
-
-		// Set up our callbacks that we pass to txscript so it can
-		// look up the appropriate keys and scripts by address.
-		getKey := txscript.KeyClosure(func(addr dcrutil.Address) (
-			chainec.PrivateKey, bool, error) {
-			if len(keys) != 0 {
-				wif, ok := keys[addr.EncodeAddress()]
-				if !ok {
-					return nil, false,
-						fmt.Errorf("no key for address (needed: %v, have %v)",
-							addr.EncodeAddress(), keys)
-				}
-				return wif.PrivKey, true, nil
-			}
-			address, err := w.Manager.Address(addr)
-			if err != nil {
-				return nil, false, err
-			}
-
-			pka, ok := address.(waddrmgr.ManagedPubKeyAddress)
-			if !ok {
-				return nil, false, fmt.Errorf("address %v is not "+
-					"a pubkey address", address.Address().EncodeAddress())
-			}
-
-			key, err := pka.PrivKey()
-			if err != nil {
-				return nil, false, err
-			}
-
-			return key, pka.Compressed(), nil
-		})
-
-		getScript := txscript.ScriptClosure(func(
-			addr dcrutil.Address) ([]byte, error) {
-			// If keys were provided then we can only use the
-			// scripts provided with our inputs, too.
-			if len(keys) != 0 {
-				txscript, ok := scripts[addr.EncodeAddress()]
-				if !ok {
-					return nil, errors.New("no script for " +
-						"address")
-				}
-				return txscript, nil
-			}
-
-			// First check tx manager script store.
-			scrTxStore, err :=
-				w.TxStore.GetTxScript(addr.ScriptAddress())
-			if err != nil {
-				return nil, err
-			}
-			if scrTxStore != nil {
-				return scrTxStore, nil
-			}
-
-			// Then check the address manager.
-			address, err := w.Manager.Address(addr)
-			if err != nil {
-				return nil, err
-			}
-			sa, ok := address.(waddrmgr.ManagedScriptAddress)
-			if !ok {
-				return nil, errors.New("address is not a script" +
-					" address")
-			}
-
-			return sa.Script()
-		})
-
-		// SigHashSingle inputs can only be signed if there's a
-		// corresponding output. However this could be already signed,
-		// so we always verify the output.
-		if (hashType&txscript.SigHashSingle) !=
-			txscript.SigHashSingle || i < len(msgTx.TxOut) {
-			// Check for alternative checksig scripts and
-			// set the signature suite accordingly.
-			ecType := chainec.ECTypeSecp256k1
-			class := txscript.GetScriptClass(txscript.DefaultScriptVersion, input)
-			if class == txscript.PubkeyAltTy ||
-				class == txscript.PubkeyHashAltTy {
-				var err error
-				ecType, err = txscript.ExtractPkScriptAltSigType(input)
-				if err != nil {
-					return nil, errors.New("unknown checksigalt signature " +
-						"suite specified")
-				}
-			}
-
-			script, err := txscript.SignTxOutput(activeNet.Params,
-				msgTx, i, input, hashType, getKey,
-				getScript, txIn.SignatureScript,
-				ecType)
-			// Failure to sign isn't an error, it just means that
-			// the tx isn't complete.
-			if err != nil {
-				signErrors = append(signErrors,
-					dcrjson.SignRawTransactionError{
-						TxID:      txIn.PreviousOutPoint.Hash.String(),
-						Vout:      txIn.PreviousOutPoint.Index,
-						ScriptSig: hex.EncodeToString(txIn.SignatureScript),
-						Sequence:  txIn.Sequence,
-						Error:     err.Error(),
-					})
-				continue
-			}
-			txIn.SignatureScript = script
-		}
-
-		// Either it was already signed or we just signed it.
-		// Find out if it is completely satisfied or still needs more. Be sure
-		// to skip the verify minimal data push check for outputs
-		flags := txscript.StandardVerifyFlags
-		vm, err := txscript.NewEngine(input, msgTx, i, flags,
-			txscript.DefaultScriptVersion)
-		if err == nil {
-			err = vm.Execute()
-		}
-		if err != nil {
-			multisigNotEnoughSigs := false
-			class, addr, _, _ := txscript.ExtractPkScriptAddrs(
-				txscript.DefaultScriptVersion,
-				inputs[txIn.PreviousOutPoint],
-				activeNet.Params)
-
-			if err == txscript.ErrStackUnderflow &&
-				class == txscript.ScriptHashTy {
-				redeemScript, _ := getScript(addr[0])
-				redeemClass := txscript.GetScriptClass(
-					txscript.DefaultScriptVersion, redeemScript)
-				if redeemClass == txscript.MultiSigTy {
-					multisigNotEnoughSigs = true
-				}
-			}
-			// Only report an error for the script engine in the event
-			// that it's not a multisignature underflow, indicating that
-			// we didn't have enough signatures in front of the
-			// redeemScript rather than an actual error.
-			if !multisigNotEnoughSigs {
-				signErrors = append(signErrors,
-					dcrjson.SignRawTransactionError{
-						TxID:      txIn.PreviousOutPoint.Hash.String(),
-						Vout:      txIn.PreviousOutPoint.Index,
-						ScriptSig: hex.EncodeToString(txIn.SignatureScript),
-						Sequence:  txIn.Sequence,
-						Error:     err.Error(),
-					})
-			}
-		}
-	}
-
-	var buf bytes.Buffer
-	buf.Grow(msgTx.SerializeSize())
-
-	// All returned errors (not OOM, which panics) encounted during
-	// bytes.Buffer writes are unexpected.
-	if err = msgTx.Serialize(&buf); err != nil {
-		panic(err)
-	}
-
-	return dcrjson.SignRawTransactionResult{
-		Hex:      hex.EncodeToString(buf.Bytes()),
-		Complete: len(signErrors) == 0,
-		Errors:   signErrors,
-	}, nil
-}
-
-// SignRawTransactions handles the signrawtransactions command.
-func SignRawTransactions(w *wallet.Wallet, chainSvr *chain.Client,
-	icmd interface{}) (interface{}, error) {
-	cmd := icmd.(*dcrjson.SignRawTransactionsCmd)
-
-	// Sign each transaction sequentially and record the results.
-	// Error out if we meet some unexpected failure.
-	results := make([]dcrjson.SignRawTransactionResult,
-		len(cmd.RawTxs), len(cmd.RawTxs))
-	for i, etx := range cmd.RawTxs {
-		flagAll := "ALL"
-		srtc := &dcrjson.SignRawTransactionCmd{
-			RawTx: etx,
-			Flags: &flagAll,
-		}
-		result, err := SignRawTransaction(w, chainSvr, srtc)
-		if err != nil {
-			return nil, err
-		}
-
-		tResult := result.(dcrjson.SignRawTransactionResult)
-		results[i] = tResult
-	}
-
-	// If the user wants completed transactions to be automatically send,
-	// do that now. Otherwise, construct the slice and return it.
-	toReturn := make([]dcrjson.SignedTransaction,
-		len(cmd.RawTxs), len(cmd.RawTxs))
-
-	if *cmd.Send {
-		for i, result := range results {
-			if result.Complete {
-				// Slow/mem hungry because of the deserializing.
-				serializedTx, err := decodeHexStr(result.Hex)
-				if err != nil {
-					return nil, err
-				}
-				msgTx := wire.NewMsgTx()
-				err = msgTx.Deserialize(bytes.NewBuffer(serializedTx))
-				if err != nil {
-					e := errors.New("TX decode failed")
-					return nil, DeserializationError{e}
-				}
-				sent := false
-				hashStr := ""
-				hash, err := chainSvr.SendRawTransaction(msgTx, false)
-				// If sendrawtransaction errors out (blockchain rule
-				// issue, etc), continue onto the next transaction.
-				if err == nil {
-					sent = true
-					hashStr = hash.String()
-				}
-
-				st := dcrjson.SignedTransaction{
-					result,
-					sent,
-					&hashStr,
-				}
-				toReturn[i] = st
-			} else {
-				st := dcrjson.SignedTransaction{
-					result,
-					false,
-					nil,
-				}
-				toReturn[i] = st
-			}
-		}
-	} else { // Just return the results.
-		for i, result := range results {
-			st := dcrjson.SignedTransaction{
-				result,
-				false,
-				nil,
-			}
-			toReturn[i] = st
-		}
-	}
-
-	return &dcrjson.SignRawTransactionsResult{toReturn}, nil
-}
-
-// ValidateAddress handles the validateaddress command.
-func ValidateAddress(w *wallet.Wallet, chainSvr *chain.Client,
-	icmd interface{}) (interface{}, error) {
-	cmd := icmd.(*dcrjson.ValidateAddressCmd)
-
-	result := dcrjson.ValidateAddressWalletResult{}
-	addr, err := decodeAddress(cmd.Address, activeNet.Params)
-	if err != nil {
-		// Use result zero value (IsValid=false).
-		return result, nil
-	}
-
-	// We could put whether or not the address is a script here,
-	// by checking the type of "addr", however, the reference
-	// implementation only puts that information if the script is
-	// "ismine", and we follow that behaviour.
-	result.Address = addr.EncodeAddress()
-	result.IsValid = true
-
-	ainfo, err := w.Manager.Address(addr)
-	if err != nil {
-		if waddrmgr.IsError(err, waddrmgr.ErrAddressNotFound) {
-			// No additional information available about the address.
-			return result, nil
-		}
-		return nil, err
-	}
-
-	// The address lookup was successful which means there is further
-	// information about it available and it is "mine".
-	result.IsMine = true
-	acctName, err := w.Manager.AccountName(ainfo.Account())
-	if err != nil {
-		return nil, &ErrAccountNameNotFound
-	}
-	result.Account = acctName
-
-	switch ma := ainfo.(type) {
-	case waddrmgr.ManagedPubKeyAddress:
-		result.IsCompressed = ma.Compressed()
-		result.PubKey = ma.ExportPubKey()
-		pubKeyBytes, err := hex.DecodeString(result.PubKey)
-		if err != nil {
-			return nil, err
-		}
-		pubKeyAddr, err := dcrutil.NewAddressSecpPubKey(pubKeyBytes,
-			w.ChainParams())
-		if err != nil {
-			return nil, err
-		}
-		result.PubKeyAddr = pubKeyAddr.String()
-
-	case waddrmgr.ManagedScriptAddress:
-		result.IsScript = true
-
-		// The script is only available if the manager is unlocked, so
-		// just break out now if there is an error.
-		script, err := ma.Script()
-		if err != nil {
-			break
-		}
-		result.Hex = hex.EncodeToString(script)
-
-		// This typically shouldn't fail unless an invalid script was
-		// imported.  However, if it fails for any reason, there is no
-		// further information available, so just set the script type
-		// a non-standard and break out now.
-		class, addrs, reqSigs, err := txscript.ExtractPkScriptAddrs(
-			txscript.DefaultScriptVersion, script, activeNet.Params)
-		if err != nil {
-			result.Script = txscript.NonStandardTy.String()
-			break
-		}
-
-		addrStrings := make([]string, len(addrs))
-		for i, a := range addrs {
-			addrStrings[i] = a.EncodeAddress()
-		}
-		result.Addresses = addrStrings
-
-		// Multi-signature scripts also provide the number of required
-		// signatures.
-		result.Script = class.String()
-		if class == txscript.MultiSigTy {
-			result.SigsRequired = int32(reqSigs)
-		}
-	}
-
-	return result, nil
-}
-
-// VerifyMessage handles the verifymessage command by verifying the provided
-// compact signature for the given address and message.
-func VerifyMessage(w *wallet.Wallet, chainSvr *chain.Client,
-	icmd interface{}) (interface{}, error) {
-	cmd := icmd.(*dcrjson.VerifyMessageCmd)
-
-	addr, err := decodeAddress(cmd.Address, activeNet.Params)
-	if err != nil {
-		return nil, err
-	}
-
-	// decode base64 signature
-	sig, err := base64.StdEncoding.DecodeString(cmd.Signature)
-	if err != nil {
-		return nil, err
-	}
-
-	// Validate the signature - this just shows that it was valid at all.
-	// we will compare it with the key next.
-	pk, wasCompressed, err := chainec.Secp256k1.RecoverCompact(sig,
-		chainhash.HashFuncB([]byte("Decred Signed Message:\n"+
-			cmd.Message)))
-	if err != nil {
-		return nil, err
-	}
-
-	// Decred: This should actually be a universalized constructor.
-	pkDcr := chainec.Secp256k1.NewPublicKey(pk.GetX(), pk.GetY())
-
-	var serializedPubKey []byte
-	if wasCompressed {
-		serializedPubKey = pkDcr.SerializeCompressed()
-	} else {
-		serializedPubKey = pkDcr.SerializeUncompressed()
-	}
-	// Verify that the signed-by address matches the given address
-	switch checkAddr := addr.(type) {
-	case *dcrutil.AddressPubKeyHash: // ok
-		return bytes.Equal(dcrutil.Hash160(serializedPubKey),
-			checkAddr.Hash160()[:]), nil
-	case *dcrutil.AddressSecpPubKey: // ok
-		return string(serializedPubKey) == checkAddr.String(), nil
-	default:
-		return nil, errors.New("address type not supported")
-	}
-}
-
-// WalletIsLocked handles the walletislocked extension request by
-// returning the current lock state (false for unlocked, true for locked)
-// of an account.
-func WalletIsLocked(w *wallet.Wallet, chainSvr *chain.Client,
-	icmd interface{}) (interface{}, error) {
-	return w.Locked(), nil
-}
-
-// WalletLock handles a walletlock request by locking the all account
-// wallets, returning an error if any wallet is not encrypted (for example,
-// a watching-only wallet).
-func WalletLock(w *wallet.Wallet, chainSvr *chain.Client,
-	icmd interface{}) (interface{}, error) {
-	w.Lock()
-	return nil, nil
-}
-
-// WalletPassphrase responds to the walletpassphrase request by unlocking
-// the wallet.  The decryption key is saved in the wallet until timeout
-// seconds expires, after which the wallet is locked.
-func WalletPassphrase(w *wallet.Wallet, chainSvr *chain.Client,
-	icmd interface{}) (interface{}, error) {
-	cmd := icmd.(*dcrjson.WalletPassphraseCmd)
-
-	timeout := time.Second * time.Duration(cmd.Timeout)
-	err := w.Unlock([]byte(cmd.Passphrase), timeout)
-
-	if err == nil {
-		if timeout > 0 {
-			log.Infof("The wallet has been unlocked. This is set to expire  "+
-				"in %v.", timeout)
-		} else {
-			log.Infof("The wallet has been unlocked without a time limit.")
-		}
-	}
-
-	return nil, err
-}
-
-// WalletPassphraseChange responds to the walletpassphrasechange request
-// by unlocking all accounts with the provided old passphrase, and
-// re-encrypting each private key with an AES key derived from the new
-// passphrase.
-//
-// If the old passphrase is correct and the passphrase is changed, all
-// wallets will be immediately locked.
-func WalletPassphraseChange(w *wallet.Wallet, chainSvr *chain.Client,
-	icmd interface{}) (interface{}, error) {
-	cmd := icmd.(*dcrjson.WalletPassphraseChangeCmd)
-
-	err := w.ChangePassphrase([]byte(cmd.OldPassphrase),
-		[]byte(cmd.NewPassphrase))
-	if waddrmgr.IsError(err, waddrmgr.ErrWrongPassphrase) {
-		return nil, &dcrjson.RPCError{
-			Code:    dcrjson.ErrRPCWalletPassphraseIncorrect,
-			Message: "Incorrect passphrase",
-		}
-	}
-	return nil, err
-}
-
-// decodeHexStr decodes the hex encoding of a string, possibly prepending a
-// leading '0' character if there is an odd number of bytes in the hex string.
-// This is to prevent an error for an invalid hex string when using an odd
-// number of bytes when calling hex.Decode.
-func decodeHexStr(hexStr string) ([]byte, error) {
-	if len(hexStr)%2 != 0 {
-		hexStr = "0" + hexStr
-	}
-	decoded, err := hex.DecodeString(hexStr)
-	if err != nil {
-		return nil, &dcrjson.RPCError{
-			Code:    dcrjson.ErrRPCDecodeHexString,
-			Message: "Hex string decode failed: " + err.Error(),
-		}
-=======
 	if legacyServer != nil {
 		legacyServer.RegisterWallet(wallet)
->>>>>>> 620a3c64
 	}
 }